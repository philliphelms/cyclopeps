"""
A wrapper for generic and symmetric tensors
providing required functionality for PEPS calculations

Author: Phillip Helms <phelms@caltech.edu>
Date: January 2020

"""
from numpy import float_
from cyclopeps.tools.utils import *
try:
    import symtensor.sym as symlib
    from symtensor.tools.la import symqr, symsvd
except:
    symlib,symqr,symsvd = None,None,None
import copy
import itertools
import sys
import numpy as np

LETTERS = 'abcdefghijklmnopqrstuvwxyz'
FLIP = {'+':'-','-':'+'}

###########################################################
# Functions
###########################################################
def calc_entanglement(S,backend=np):
    """
    Calculate entanglement given a vector of singular values

    Args:
        S : 1D Array
            Singular Values

    Returns:
        EE : double
            The von neumann entanglement entropy
        EEspec : 1D Array
            The von neumann entanglement spectrum
            i.e. EEs[i] = S[i]^2*log_2(S[i]^2)
    """
    # Create a copy of S
    S = S.copy()
    # Ensure correct normalization
    norm_fact = backend.dot(S,S.conj())**(1./2.)
    S /= norm_fact

    # Calc Entanglement Spectrum
    EEspec = -S*S.conj()*backend.log2(S*S.conj())

    # Sum to get Entanglement Entropy
    EE = backend.sum(EEspec)

    # Return Results
    return EE,EEspec

def qr_ten(ten,split_ind,rq=False,backend=np.linalg):
    """
    Compute the QR Decomposition of an input tensor

    Args:
        ten : ctf or np array
            Array for which the svd will be done
        split_ind : int
            The dimension where the split into a matrix will be made

    Kwargs:
        rq : bool
            If True, then RQ decomposition will be done
            instead of QR decomposition

    Returns:
        Q : ctf or np array
            The resulting Q matrix 
        R : ctf or np array
            The resulting R matrix
    """
    mpiprint(9,'Performing qr on tensors')
    # Reshape tensor into matrix
    ten_shape = ten.shape
    mpiprint(9,'First, reshape the tensor into a matrix')
    _ten = ten.copy()
    _ten = _ten.reshape([int(np.prod(ten_shape[:split_ind])),int(np.prod(ten_shape[split_ind:]))])

    # Perform svd
    mpiprint(9,'Perform actual qr')
    if not rq:
        # Do the QR Decomposition
        Q,R = backend.qr(_ten)

        # Reshape to match correct tensor format
        mpiprint(9,'Reshape to match original tensor dimensions')
        new_dims = ten_shape[:split_ind]+(int(np.prod(Q.shape)/np.prod(ten_shape[:split_ind])),)
        Q = Q.reshape(new_dims)
        new_dims = (int(np.prod(R.shape)/np.prod(ten_shape[split_ind:])),)+ten_shape[split_ind:]
        R = R.reshape(new_dims)

        # Quick check to see if it worked
        subscripts = LETTERS[:len(Q.shape)]+','+\
                     LETTERS[len(Q.shape)-1:len(Q.shape)-1+len(R.shape)]+'->'+\
                     LETTERS[:len(Q.shape)-1]+LETTERS[len(Q.shape):len(Q.shape)-1+len(R.shape)]
        #assert(np.allclose(ten,backend.einsum(subscripts,Q,R),rtol=1e-6))
    else:
        raise NotImplementedError()
    # Return results
    if rq:
        return R,Q
    else:
        return Q,R

def svd_ten(ten,split_ind,truncate_mbd=1e100,return_ent=True,return_wgt=True,backend=np.linalg):
    """
    Compute the Singular Value Decomposition of an input tensor

    Args:
        ten : ctf or np array
            Array for which the svd will be done
        split_ind : int
            The dimension where the split into a matrix will be made

    Kwargs:
        return_ent : bool
            Whether or not to return the entanglement 
            entropy and entanglement spectrum
            Default: True
        return_wgt : bool
            Whether or not to return the sum of the 
            discarded weights.
            Default: True
        truncate_mbd : int
            The Maximum retained Bond Dimension

    Returns:
        U : ctf or np array
            The resulting U matrix from the svd
        S : ctf or np array
            The resulting singular values from the svd
        V : ctf or np array
            The resulting V matrix from the svd
        EE : float
            The von neumann entanglement entropy
            Only returned if return_ent == True
        EEs : 1D Array of floats
            The von neumann entanglement spectrum
            Only returned if return_ent == True
        wgt : float
            The sum of the discarded weigths
            Only returned if return_wgt == True
    """
    mpiprint(8,'Performing svd on tensors')
    # Reshape tensor into matrix
    ten_shape = ten.shape
    mpiprint(9,'First, reshape the tensor into a matrix')
    ten = ten.reshape([int(np.prod(ten_shape[:split_ind])),int(np.prod(ten_shape[split_ind:]))])

    # Perform svd
    mpiprint(9,'Perform actual svd')
    U,S,V = backend.svd(ten)

    # Compute Entanglement
    mpiprint(9,'Calculate the entanglment')
    EE,EEs = calc_entanglement(S,backend=backend)

    # Truncate results (if necessary)
    D = S.shape[0]

    # Make sure D is not larger than allowed
    if truncate_mbd is not None:
        D = int(min(D,truncate_mbd))

    # Compute amount of S discarded
    wgt = S[D:].sum()

    # Truncate U,S,V
    mpiprint(9,'Limit tensor dimensions')
    U = U[:,:D]
    S = S[:D]
    S = backend.diag(S)
    V = V[:D,:]

    # Reshape to match correct tensor format
    mpiprint(9,'Reshape to match original tensor dimensions')
    new_dims = ten_shape[:split_ind]+(int(np.prod(U.shape)/np.prod(ten_shape[:split_ind])),)
    U = U.reshape(new_dims)
    new_dims = (int(np.prod(V.shape)/np.prod(ten_shape[split_ind:])),)+ten_shape[split_ind:]
    V = V.reshape(new_dims)

    # Print some results
    mpiprint(10,'Entanglement Entropy = {}'.format(EE))
    mpiprint(12,'EE Spectrum = ')
    nEEs = EEs.shape[0]
    for i in range(nEEs):
        mpiprint(12,'   {}'.format(EEs[i]))
    mpiprint(11,'Discarded weights = {}'.format(wgt))

    # Return results
    if return_wgt and return_ent:
        return U,S,V,EE,EEs,wgt
    elif return_wgt:
        return U,S,V,wgt
    elif return_ent:
        return U,S,V,EE,EEs
    else:
        return U,S,V

def eye(D,Z,is_symmetric=False,backend='numpy',dtype=float_,legs=None):
    """
    Create an identity tensor

    Args:
        D : int
            The size of each quantum number sector
        Z : int
            The number of quantum number sectors

    Kwargs:
        backend : str
            A string indicating the backend to be used
            for tensor creation and operations. 
            Options include:
            'ctf'      - a ctf tensor
            'numpy'    - a numpy tensor
        dtype : dtype
            The data type for the tensor, i.e. np.float_,np.complex128,etc.
    """
    if isinstance(backend,str):
        backend = load_lib(backend)
    if not is_symmetric:
        # Create a dense tensor
        ten = backend.eye(D,dtype=dtype)
        ten = GEN_TEN(ten=ten,backend=backend,legs=legs)
        return ten
    else:
        # Create a symmetric tensor
        sym = ['+-',[Z,Z],None,None]
        #if order == '+':
        #    sym = ['+-',[Z,Z],None,None]
        #else:
        #    sym = ['-+',[Z,Z],None,None]
        ten = GEN_TEN(shape=(D,D),sym=sym,backend=backend,dtype=dtype,legs=legs)
        for i in range(ten.ten.array.shape[0]):
            ten.ten.array[i,:,:] = backend.eye(ten.ten.array.shape[1])
        return ten

def rand(shape,sym=None,backend='numpy',dtype=float_,legs=None):
    """
    Create a random gen_ten tensor

    Args:
        shape : tuple
            The dimensions of each leg of the random tensor created

    Kwargs:
        sym : 
            If None, then a non-symmetric tensor will be created (default).
            Otherwise, this will create a symmetric tensor. 
            sym should be a list of length four with:
            sym[0] -> str of signs, i.e. '++--', for direction of symmetry arrows
            sym[1] -> list of ranges, i.e. [range(2)]*4, for number of sectors per tensor leg
            sym[2] -> integer, i.e. 0, for net value
            sym[3] -> integer, i.e. 2, for modulo values in the symmetry
        backend : str
            A string indicating the backend to be used
            for tensor creation and operations. 
            Options include:
            'ctf'      - a ctf tensor
            'numpy'    - a numpy tensor
        dtype : dtype
            The data type for the tensor, i.e. np.float_,np.complex128,etc.
    """
    if sym is not None:
        sym = [(sym[0]+',')[:-1],sym[1],sym[2],sym[3]]
    ten = GEN_TEN(shape=shape,sym=sym,backend=backend,dtype=dtype,legs=legs)
    ten.randomize()
    return ten

def ones(shape,sym=None,backend='numpy',dtype=float_,legs=None):
    """
    Create a gen_ten tensor filled with ones

    Args:
        shape : tuple
            The dimensions of each leg of the random tensor created

    Kwargs:
        sym : 
            If None, then a non-symmetric tensor will be created (default).
            Otherwise, this will create a symmetric tensor. 
            sym should be a list of length four with:
            sym[0] -> str of signs, i.e. '++--', for direction of symmetry arrows
            sym[1] -> list of ranges, i.e. [range(2)]*4, for number of sectors per tensor leg
            sym[2] -> integer, i.e. 0, for net value
            sym[3] -> integer, i.e. 2, for modulo values in the symmetry
        backend : str
            A string indicating the backend to be used
            for tensor creation and operations. 
            Options include:
            'ctf'      - a ctf tensor
            'numpy'    - a numpy tensor
        dtype : dtype
            The data type for the tensor, i.e. np.float_,np.complex128,etc.
    """
    if sym is not None:
        sym = [(sym[0]+',')[:-1],sym[1],sym[2],sym[3]]
    ten = GEN_TEN(shape=shape,sym=sym,backend=backend,dtype=dtype,legs=legs)
    ten.fill_all(1.)
    return ten

def zeros(shape,sym=None,backend='numpy',dtype=float_,legs=None):
    """
    Create a gen_ten tensor filled with zeros

    Args:
        shape : tuple
            The dimensions of each leg of the random tensor created

    Kwargs:
        sym : 
            If None, then a non-symmetric tensor will be created (default).
            Otherwise, this will create a symmetric tensor. 
            sym should be a list of length four with:
            sym[0] -> str of signs, i.e. '++--', for direction of symmetry arrows
            sym[1] -> list of ranges, i.e. [range(2)]*4, for number of sectors per tensor leg
            sym[2] -> integer, i.e. 0, for net value
            sym[3] -> integer, i.e. 2, for modulo values in the symmetry
        backend : str
            A string indicating the backend to be used
            for tensor creation and operations. 
            Options include:
            'ctf'      - a ctf tensor
            'numpy'    - a numpy tensor
        dtype : dtype
            The data type for the tensor, i.e. np.float_,np.complex128,etc.
    """
    if sym is not None:
        sym = [(sym[0]+',')[:-1],sym[1],sym[2],sym[3]]
    ten = GEN_TEN(shape=shape,sym=sym,backend=backend,dtype=dtype,legs=legs)
    ten.fill_all(0.)
    return ten

def find_all(s,ch):
    """
    Find all instances of a character in a string
    """
    return [i for i, ltr in enumerate(s) if ltr == ch]

LETTERS = 'abcdefghijklmnoprstuvwxyz'

def replace_caps(subscripts):
    """
    Replace all capital letters in a einsum subscript
    """
    unique_chars = list(set(list(subscripts)))
    for i in range(len(unique_chars)):
        if (unique_chars[i].isupper()) or (unique_chars[i] == 'q'):
            # Find all instances of that character
            charinds = find_all(subscripts,unique_chars[i])
            # find a letter to replace it
            for j in range(len(LETTERS)):
                if subscripts.find(LETTERS[j]) == -1:
                    subscripts = subscripts.replace(unique_chars[i],LETTERS[j])
                    break
                elif j == 25:
                    mpiprint(0,'There are no more strings left!')
                    sys.exit()
    return subscripts

def unmerge_subscripts(subscripts,Alegs,Blegs):
    """
    When doing einsum with merged bonds, this will add additional
    subscripts for the legs that have been merged into one
    """
    unique_chars = list(set(list(subscripts)))
    all_unique_chars = ''.join(list(set(list(subscripts))))
    unique_chars.remove('-')
    unique_chars.remove('>')
    unique_chars.remove(',')
    [strin,strout] = subscripts.split('->')
    [strA,strB] = strin.split(',')
    _strA,_strB,_strout = strA,strB,strout
    for i in range(len(unique_chars)):
        # Find how many entries are in that tensor
        strA_locs = _strA.find(unique_chars[i])
        strB_locs = _strB.find(unique_chars[i])
        strout_locs = _strout.find(unique_chars[i])
        if not (strA_locs == -1):
            nlegscomb = len(Alegs[strA_locs])
        if not (strB_locs == -1):
            nlegscomb = len(Blegs[strB_locs])
        if nlegscomb > 1:

            replacement_letters = unique_chars[i]
            for j in range(1,nlegscomb):
                for k in range(len(LETTERS)):
                    if (all_unique_chars.find(LETTERS[k]) == -1):
                        replacement_letters += LETTERS[k]
                        all_unique_chars += LETTERS[k]
                        break
                    elif k == 25:
                        mpiprint(0,'There are no more letters left!')
                        sys.exit()
            if not (strA_locs == -1):
                strA = strA.replace(unique_chars[i],replacement_letters)
            if not (strB_locs == -1):
                strB = strB.replace(unique_chars[i],replacement_letters)
            if not (strout_locs == -1):
                strout = strout.replace(unique_chars[i],replacement_letters)

    subscripts = strA+','+strB+'->'+strout
    return subscripts

def einsum(subscripts,opA,opB):
    """
    An einsum for contraction between two general tensors. 
    The only critical addition is the ability to deal with merged indices

    Args:
        indstr : string
            Specifies the subscripts for summation as comma separated list of subscript labels
        opA : array_like
            The first array for contraction
        opB : array_like
            The second array for contraction

    Returns:
        output : ndarray
            The resulting array from the einsum calculation
    """
    print_str = ''
    # Format String ------------------------------------
    _subscripts = subscripts
    subscripts = replace_caps(subscripts)
    subscripts = unmerge_subscripts(subscripts,opA.legs,opB.legs)
    # Do einsum
    try:
        res = opA.lib.einsum(subscripts,opA.ten,opB.ten)
    except:
        if opB.sym is None:
            print('{},{},{},{},{}'.format(subscripts,opA.ten.shape,opB.ten.shape,opA.lib,opB.lib))
        else:
            print('{},{},{},{},{}'.format(subscripts,opA.ten.array.shape,opB.ten.array.shape,type(opA.ten.array),type(opB.ten.array)))
        res = opA.lib.einsum(subscripts,opA.ten,opB.ten)
    # Create a new gen_ten (with correctly lumped legs) from the result
    # Find resulting sym
    if opA.sym is not None:
        if hasattr(res,'sym'):
            sym = res.sym
            sym = [(sym[0]+',')[:-1],sym[1],sym[2],sym[3]]
        else:
            # Constant returned (don't need to put into gen_ten)
            sym = None
            #return res
    else:
        sym = None
    # Find resulting legs
    [strin,strout] = _subscripts.split('->')
    [strA,strB] = strin.split(',')
    legs = []
    cnt = 0
    for i in range(len(strout)):
        strA_loc = strA.find(strout[i])
        strB_loc = strB.find(strout[i])
        if not (strA_loc == -1):
            legs += [list(range(cnt,cnt+len(opA.legs[strA_loc])))]
            cnt += len(opA.legs[strA_loc])
        else:
            legs += [list(range(cnt,cnt+len(opB.legs[strB_loc])))]
            cnt += len(opB.legs[strB_loc])
        #print('\t\t\tcnt {}, legs {}'.format(cnt,legs))
    if not isinstance(res,float):
        if len(subscripts.split('->')[0]) == 0:
            print('Sized one array')
            # If sized 1 array, convert to float
            ind = (0,)*len(res.shape)
            res = res[ind]
        else:
            res = GEN_TEN(sym = sym,
                          backend = opA.backend,
                          ten = res,
                          legs = legs)
    return res

###########################################################
# Object
###########################################################
class GEN_TEN:
    """
    A generic tensor class
    """
    def __init__(self,shape=None,sym=None,backend='numpy',dtype=float_,ten=None,legs=None):
        """
        Create a tensor of zeros of the correct tensor type

        Args:
            shape : tuple
                The dimensions of each tensor leg.
                Note, if using symtensors, the full dimension
                of each leg will be multiplied by the range
                of that leg, i.e. Zn

        Kwargs:
            backend : str
                A string indicating the backend to be used
                for tensor creation and operations. 
                Options include:
                'ctf'      - a ctf tensor
                'numpy'    - a numpy tensor
            sym : bool
                If True, then a symtensor will be created, otherwise, 
                the tensor will have no symmetry
        dtype : dtype
            The data type for the tensor, i.e. np.float_,np.complex128,etc.
        """
        # Load Backend
        if ten is None:
            self.backend = backend
        elif sym is None:
            self.backend = backend
        else:
            self.backend = ten.backend
        self.backend = load_lib(self.backend)

        # Set Tensor dtype
        if ten is None:
            self.dtype   = dtype
        else:
            self.dtype   = ten.dtype

        # Set Symmetry
        if sym is not None:
            self.sym = [(sym[0]+',')[:-1],sym[1],sym[2],sym[3]]
        else:
            self.sym = None

        # Set actual tensor
        if ten is None:
            # Create a zero tensor
            if sym is None:
                self.ten = self.lib.zeros(shape,dtype=dtype)
            else:
                if symlib is None: raise ImportError("Symtensor module not found")
                self.ten = symlib.zeros(shape,sym=sym,backend=backend,dtype=dtype)
        else:
            self.ten = ten
            try:
                sym = self.ten.sym
                self.sym = [(sym[0]+',')[:-1],sym[1],sym[2],sym[3]]
            except:
                self.sym = None
                pass
        
        # Create combined index
        if legs is None:
            self.legs = [[i] for i in range(self.ten.ndim)]
        else:
            self.legs = legs
        self.nlegs = len(self.legs)

    @property
    def ndim(self):
        return len(self.legs)

    @property
    def lib(self):
        if self.sym is None:
            return self.backend
        else:
            if symlib is None: raise ImportError("Symtensor module not found")
            return symlib

    @property
    def shape(self):
        return self.ten.shape

    @property
    def full_shape(self):
        if self.sym is None:
            return self.ten.shape
        else:
            shape = list(self.ten.shape)
            for i in range(len(shape)):
                shape[i] *= len(self.ten.sym[1][i])
            return tuple(shape)

    @property
    def qn_sectors(self):
        if self.sym is None:
            return [range(1)]*len(self.shape)
        else:
            return self.sym[1]

    @property
    def is_symmetric(self):
        return (not (self.sym is None))

    def randomize(self):
        """
        Fill the tensor with random elements
        """
        self.ten[:] = 0.
        if self.sym is None:
            self.ten += self.backend.random(self.ten.shape)
        else:
            self.ten += self.backend.random(self.ten.array.shape)

    def fill_all(self,value):
        """
        Fill the tensor with a given value
        """
        self.ten[:] = 0.
        if self.sym is None:
            self.ten += value*self.backend.ones(self.ten.shape)
        else:
            self.ten += value*self.backend.ones(self.ten.array.shape)

    def make_sparse(self):
        """
        Convert the symmetric tensor into a sparse tensor
        """
        if not self.is_symmetric:
            return self.copy()
        else:
            # Make a copy of the tensor
            newten = self.copy()
            # Convert the tensor to a sparse one
            nind = len(newten.ten.shape)
            newten.ten = newten.ten.make_sparse()
            newten.sym = None
            # Reshape the resulting sparse tensor
            order = []
            newshape = []
            shape = newten.ten.shape
            for i in range(nind):
                order += [i,nind+i]
                newshape += [shape[i]*shape[nind+i]]
            newten.ten = newten.backend.transpose(newten.ten,order)
            newten.ten = newten.backend.reshape(newten.ten,newshape)
            return newten

    def copy(self):
        """
        Return a copy of the gen_ten object
        """
        return self._as_new_tensor(self.ten.copy())

    def _as_new_tensor(self,ten):
        newten = GEN_TEN(ten=ten.copy(),
                         backend=self.backend,
                         legs=copy.deepcopy(self.legs))
        return newten

    def __str__(self):
        if self.sym:
            return self.ten.array.__str__()
        else:
            return self.ten.__str__()

    def transpose(self,axes):
        """
        Transpose the tensor
        """
        # Get actual transpose indices
        _axes = [self.legs[i] for i in axes]
        _axes = list(itertools.chain(*_axes))
        newten = self.ten.transpose(*_axes)
        # Update legs
        newlegs = []
        ind = 0
        for i in range(len(axes)):
            newlegs.append(list(range(ind,ind+len(self.legs[axes[i]]))))
            ind += len(self.legs[axes[i]])
        return GEN_TEN(ten=newten,backend=self.backend,legs=newlegs)

    def remove_empty_ind(self,ind):
        """
        Remove an index of size 1
        """
        init_shape = self.ten.shape
        # Check that we are summing over only one index
        for i in range(len(self.legs[ind])):
            assert(init_shape[self.legs[ind][i]] == 1)
        # Separate cases for tensors with and without symmetry
        if self.sym is None:
            # Sum over the single index for tensor without symmetry
            newten = self.ten.copy()
            for i in range(len(self.legs[ind]))[::-1]:
                newten = newten.sum(self.legs[ind][i])
        else:
            # More complex for symtensors
            sym = self.sym
            if ind == len(self.legs)-1:
                # Number of indices to be removed
                ntrunc = len(self.legs[-1])
                # Transpose tensor (so removed inds are in fromt
                neworder = [self.legs[ind]]+self.legs[0:ind]
                neworder = [item for sublist in neworder for item in sublist]
                newten = self.ten.copy()
                newten = newten.transpose(*neworder)
                newten = newten.array.copy()
                for i in range(ntrunc):
                    assert(newten.shape[i+len(sym[0])-1] == 1)
                # Sum over correct legs
                for i in range(ntrunc):
                    newten = newten.sum(i+len(sym[0])-1)
                for i in range(ntrunc):
                    newten = newten.sum(i)
                # Adjust Symmetry Specifications
                sym[0] = (sym[0]+'.')[:-1]
                sym[0] = sym[0][:self.legs[ind][0]]+sym[0][self.legs[ind][-1]+1:]
                sym[1] = sym[1][:self.legs[ind][0]]+sym[1][self.legs[ind][-1]+1:]
                # Create the correct symtensor
                if symlib is None: raise ImportError("Symtensor module not found")
                newten = symlib.SYMtensor(newten,sym=[(self.sym[0]+'.')[:-1],self.sym[1],self.sym[2],self.sym[3]],backend=self.backend)
            else:
                newten = self.ten.array.copy()
                for i in range(len(self.legs[ind])):
                    assert(newten.shape[self.legs[ind][i]+len(sym[0])-1] == 1)
                # Sum over correct legs
                for i in range(len(self.legs[ind]))[::-1]:
                    newten = newten.sum(self.legs[ind][i]+len(sym[0])-1)
                for i in range(len(self.legs[ind]))[::-1]:
                    newten = newten.sum(self.legs[ind][i])
                # Adjust symmetry specifications
                sym[0] = (sym[0]+'.')[:-1]
                sym[0] = sym[0][:self.legs[ind][0]]+sym[0][self.legs[ind][-1]+1:]
                sym[1] = sym[1][:self.legs[ind][0]]+sym[1][self.legs[ind][-1]+1:]
                # Create the correct symtensor
                if symlib is None: raise ImportError("Symtensor module not found")
                newten = symlib.SYMtensor(newten,sym=[(self.sym[0]+'.')[:-1],self.sym[1],self.sym[2],self.sym[3]],backend=self.backend)
        # Update legs
        newlegs = []
        cnt = 0
        for i in range(len(self.legs)):
            if not (i == ind):
                newlegs += [list(range(cnt,cnt+len(self.legs[i])))]
                cnt += len(self.legs[i])
        return GEN_TEN(ten=newten,backend=self.backend,legs=newlegs)

    def merge_inds(self,combinds,make_cp=True):
        """
        Lump multiple indices of a tensor into a single index
        # Note that we can only combine nearest neighbor indices
        # Note also, we are not doing any actual tensor manipulation, i.e. reshaping, etc.
        """
        # Make sure we are only combining nearest neighbor indices
        for i in range(len(combinds)-1):
            assert(combinds[i+1]-combinds[i]==1)
        # Legs that are not affected by merging
        newlegs = []
        for i in range(combinds[0]):
            newlegs.append(self.legs[i])
        # Add the merged legs
        all_comb_inds = []
        for j in range(len(combinds)):
            all_comb_inds += self.legs[combinds[j]]
        newlegs.append(all_comb_inds)
        # Add the rest of the unaffected legs
        for i in range(combinds[-1]+1,len(self.legs)):
            newlegs.append(self.legs[i])
        # Actually change legs
        self.legs = newlegs

    def unmerge_ind(self,ind,make_cp=True):
        """
        Unlump a single index of a tensor into its component indices
        # Note also, we are not doing any actual tensor manipulation, i.e. reshaping, etc.
        """
        # Legs that are not affected by merging
        newlegs = []
        cnt = 0
        for i in range(ind):
            newlegs.append(self.legs[i])
            cnt += len(self.legs[i])
        # Add the unmerged legs
        for i in range(len(self.legs[ind])):
            newlegs.append([cnt])
            cnt += 1
        # Add the rest of the unaffected legs
        for i in range(ind+1,len(self.legs)):
            newlegs.append(list(range(cnt,cnt+len(self.legs[i]))))
            cnt += len(self.legs[i])
        # Actually change legs
        self.legs = newlegs

    def qr(self,split):
        """
        Returns the Q and R from a qr decomposition of the tensor
        """
        #print('\tsplit = {}, Legs = {}, legs[split] = {}'.format(split,self.legs,self.legs[split][0]))
        leg_split = split
        split = self.legs[split][0]
        if self.sym is None:
            # Do qr on non-symmetric tensor
            Q,R = qr_ten(self.ten,split,backend=self.backend)
        else:
            # Do qr on symtensor
            Q,R = symqr(self.ten,[list(range(split)),list(range(split,self.ten.ndim))])
        Q = GEN_TEN(ten=Q,backend=self.backend)
        R = GEN_TEN(ten=R,backend=self.backend)
        # Update Q legs
        Qlegs = []
        cnt = 0
        for i in range(leg_split):
            Qlegs += [list(range(cnt,cnt+len(self.legs[i])))]
            cnt += len(self.legs[i])
        Qlegs += [[cnt]]
        Q.legs = Qlegs
        # Update R legs
        Rlegs = [[0]]
        cnt = 1
        for i in range(leg_split,len(self.legs)):
            Rlegs += [list(range(cnt,cnt+len(self.legs[i])))]
            cnt += len(self.legs[i])
        R.legs = Rlegs
        return Q,R

    def svd(self,split,truncate_mbd=1e100,return_ent=True,return_wgt=True):
        """
        Returns the U,S, and V from an svd of the tensor
        """
        leg_split = split
        split = self.legs[split][0]
        if self.sym is None:
            # Do qr
            res = svd_ten(self.ten,
                          split,
                          backend=self.backend,
                          truncate_mbd=truncate_mbd,
                          return_ent=return_ent,
                          return_wgt=return_wgt)
        else:
            res = symsvd(self.ten,
                         [list(range(split)),list(range(split,self.ten.ndim))],
                         truncate_mbd=truncate_mbd,
                         return_ent=return_ent,
                         return_wgt=return_wgt)
        U,S,V = res[0],res[1],res[2]
        U = GEN_TEN(ten=U,backend=self.backend)
        S = GEN_TEN(ten=S,backend=self.backend)
        V = GEN_TEN(ten=V,backend=self.backend)
        # Update U legs
        Ulegs = []
        cnt = 0
        for i in range(leg_split):
            Ulegs += [list(range(cnt,cnt+len(self.legs[i])))]
            cnt += len(self.legs[i])
        Ulegs += [[cnt]]
        U.legs = Ulegs
        # Update V legs
        Vlegs = [[0]]
        cnt = 1
        for i in range(leg_split,len(self.legs)):
            Vlegs += [list(range(cnt,cnt+len(self.legs[i])))]
            cnt += len(self.legs[i])
        V.legs = Vlegs
        # Bundle results
        ret = (U,S,V)
        for i in range(3,len(res)):
            ret += (res[i],)
        return ret

    def update_signs(self,signs):
        """
        Change the signs of the symtensors
        """
        if self.sym is not None:
            self.sym[0] = signs
            self.ten.sym[0] = signs

    def get_signs(self):
        """
        Change the signs of the symtensors
        """
        if self.sym is not None:
            return self.sym[0]
        else:
            return None

    def flip_signs(self):
        """
        Flip all the signs of a symtensor
        """
        if self.sym is not None:
            self.sym[0] = ''.join(FLIP[i] for i in self.sym[0])
            self.ten.sym[0] = ''.join(FLIP[i] for i in self.ten.sym[0])

    def conj(self):
        return self._as_new_tensor(self.ten.conj())

    def sqrt(self):
        if self.sym is not None:
            return self._as_new_tensor(self.ten.sqrt())
        else:
            return self._as_new_tensor(self.backend.sqrt(self.ten))

    def abs(self):
        return self._as_new_tensor(abs(self.ten))

    def sum(self):
        if self.sym is None:
            res = self.backend.einsum('abcdefghijklmnopqrstuvwxyz'[:len(self.ten.shape)]+'->',self.ten)
        else:
            res = self.backend.einsum('abcdefghijklmnopqrstuvwxyz'[:len(self.ten.array.shape)]+'->',self.ten.array)
        return res

    def max(self):
        if self.sym is None:
            return self.backend.max(self.ten)
        else:
            return self.backend.max(self.ten.array)

    def min(self):
        if self.sym is None:
            return self.backend.min(self.ten)
        else:
            return self.backend.min(self.ten.array)

    def to_val(self):
        """
        Returns a single valued tensor's value
        """
        if self.sym is not None:
            tmp = self.ten.array
            es = self.ten.lib.einsum
        else:
            tmp = self.ten
            es = self.lib.einsum
        while True:
            if len(tmp.shape) > 26:
                tmp = es('abcdefghijklmnopqrstuvwxyz...->...',tmp)
            else:
                return es('abcdefghijklmnopqrstuvwxyz'[:len(tmp.shape)]+'->',tmp)

    def __mul__(self,x):
        return self._as_new_tensor(self.ten*x)

    def __rmul__(self,x):
        return self*x

    def __neg__(self):
        return self._as_new_tensor(-self.ten)

    def __truediv__(self,x):
        return self._as_new_tensor((1./x)*self.ten)

<<<<<<< HEAD
    def __truediv__(self,x):
        return self._as_new_tensor((1./x)*self.ten)

    def __floordiv__(self,x):
        raise NotImplementedError('Floordiv not defined for gen_ten arrays')

    def __rdiv__(self,x):
        return self._as_new_tensor((1./x)*self.ten)

    def __rtruediv__(self,x):
        return self._as_new_tensor((1./x)*self.ten)

    def __rfloordiv__(self,x):
        raise NotImplementedError('Floordiv not defined for gen_ten arrays')
=======
    def __floordiv__(self,x):
        raise NotImplementedError('Floordiv not defined for gen_ten arrays')
>>>>>>> 4bcca88e

    def __add__(self,x):
        if isinstance(x,GEN_TEN):
            return self._as_new_tensor(self.ten+x.ten)
        else:
            return self._as_new_tensor(self.ten+x)

    def __radd__(self,x):
        if isinstance(x,GEN_TEN):
            return self._as_new_tensor(self.ten+x.ten)
        else:
            return self._as_new_tensor(self.ten+x)

    def __sub__(self,x):
        if isinstance(x,GEN_TEN):
            return self._as_new_tensor(self.ten-x.ten)
        else:
            return self._as_new_tensor(self.tem-x)

    def __setitem__(self, key, value):
        if self.sym:
            self.ten.array[key] = value
        else:
            self.ten[key] = value

    def invert_diag(self):
        newten = self._as_new_tensor(self.ten)
        if newten.sym is None:
            assert(len(self.ten.shape) == 2)
            newten.ten = self.backend.diag(1./self.backend.diag(newten.ten))
        else:
            assert(len(self.ten.array.shape) == 3)
            for i in range(self.ten.array.shape[0]):
                newten.ten.array[i] = self.backend.diag(1./self.backend.diag(newten.ten.array[i]))
        return newten

    def square_inv(self):
        """
        Take the inverse of a 'square' tensor, used in ALS for PEPS Full Update
        """
        newten = self._as_new_tensor(self.ten)
        if newten.sym is None:
            assert(len(self.ten.shape) == 4)
            (n1,n2,n3,n4) = self.ten.shape
            mat = self.backend.reshape(self.ten,(n1*n2,n3*n4))
            inv = self.backend.inv(mat)
            newten.ten = self.backend.reshape(inv,(n1,n2,n3,n4))
        else:
            # Do the inversion with the full tensor
            mat = self.ten.make_sparse()
            (N1,N2,N3,N4,n1,n2,n3,n4) = mat.shape
            mat = mat.transpose([0,4,1,5,2,6,3,7])
            mat = mat.reshape((N1*n1*N2*n2,N3*n3*N4*n4))
            inv = self.backend.inv(mat)
            inv = inv.reshape((N1,n1,N2,n2,N3,n3,N4,n4))
            inv = inv.transpose([0,2,4,6,1,3,5,7])
            # Convert back into sparse tensor
            delta = self.ten.get_irrep_map()
            inv = self.backend.einsum('ABCDabcd,ABCD->ABCabcd',inv,delta)
            newten.ten.array = inv
        return newten<|MERGE_RESOLUTION|>--- conflicted
+++ resolved
@@ -943,7 +943,6 @@
     def __truediv__(self,x):
         return self._as_new_tensor((1./x)*self.ten)
 
-<<<<<<< HEAD
     def __truediv__(self,x):
         return self._as_new_tensor((1./x)*self.ten)
 
@@ -958,10 +957,6 @@
 
     def __rfloordiv__(self,x):
         raise NotImplementedError('Floordiv not defined for gen_ten arrays')
-=======
-    def __floordiv__(self,x):
-        raise NotImplementedError('Floordiv not defined for gen_ten arrays')
->>>>>>> 4bcca88e
 
     def __add__(self,x):
         if isinstance(x,GEN_TEN):

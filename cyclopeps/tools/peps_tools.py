"""
Tools for Projected Entangled Pair States

Author: Phillip Helms <phelms@caltech.edu>
Date: July 2019

.. Note, peps tensors are stored in order:

          (5) top
             |
(1) left  ___|___ (4) right
             |\
             | \
    (2) bottom  (3) physical
"""

from cyclopeps.tools.params import *
from cyclopeps.tools.utils import *
from cyclopeps.tools.mps_tools import *
from numpy import float_
from numpy import isnan, power
import copy

# +++++++++++++++++++++++++++++++++++++++++++++++++++++++++++++++++++++++++
# PEPS ENVIRONMENT FUNCTIONS
# +++++++++++++++++++++++++++++++++++++++++++++++++++++++++++++++++++++++++
def init_left_bmpo_sl(bra, ket=None, chi=4, truncate=True):
    """
    Create the initial boundary mpo for a peps

    Args:
        bra : list
            A list containing the tensors for a single peps column

    Kwargs:
        chi : int
            The maximum bond dimension for the boundary mpo
        truncate : bool
            Whether or not to do an svd and truncate the resulting
            boundary mpo
        ket : PEPS Object
            A second peps column, to use as the ket
            If None, then the bra col will be used

    Returns:
        bound_mpo : list
            An updated boundary mpo
    """
    mpiprint(3,'Initial Layer of left boundary mpo (sl)')

    # Find size of peps column and dims of tensors
    Ny = len(bra)
    _,_,d,D,_ = bra[0].shape

    # Copy the ket column if needed
    if ket is None:
        ket = copy.deepcopy(bra)

    # Make list to hold resulting mpo
    bound_mpo = []

    for row in range(Ny):
        # Add Bra-ket contraction
        res = einsum('ldpru,LDpRU->lLdDRurU',ket[row],bra[row])
        # Reshape so it is an MPO
        (Dl,Dd,Dp,Dr,Du) = bra[row].shape
        res = reshape(res,(Dl*Dl*Dd*Dd,Dr,Dr*Du*Du))
        # Append to boundary_mpo
        bound_mpo.append(res)

        # Add correct identity
        I1 = eye(Dr)
        I2 = eye(Du)
        I3 = eye(Du)
        I = einsum('du,DU,lr->dlDruU',I1,I2,I3)
        # Reshape so it is an MPO
        I = reshape(I,(Du*Dr*Du,Dr,Du*Du))
        bound_mpo.append(I)

    # Put result into an MPS -------------------------------------------
    bound_mps = MPS()
    bound_mps.input_mps_list(bound_mpo)

    # Reduce bond dimension
    if truncate:
        norm0 = bound_mps.norm()
        bound_mps.apply_svd(chi)
        norm1 = bound_mps.norm()
        mpiprint(4,'Norm Difference for chi={}: {}'.format(chi,abs(norm0-norm1)/abs(norm0)))
    return bound_mps

def left_bmpo_sl_add_ket(ket,bound_mpo,D,Ny,chi=4,truncate=True):
    """
    Add the ket layer to the boundary mpo
    """
    mpiprint(4,'Adding Ket')

    # Make list to hold resulting mpo
    bound_mpo_new = []

    for row in range(Ny):
        mpiprint(5,'Adding Site {} to Ket'.format(row))

        # Add correct identity
        mpiprint(6,'Adding Identity to ket boundary mps')
        (Dl,Dd,Dp,Dr,Du) = ket[row].shape
        I1 = eye(Dd)
        I = einsum('mLn,du->mdLnu',bound_mpo[2*row],I1)
        # Reshape it into an MPO
        (Dm,DL,Dn) = bound_mpo[2*row].shape
        I = reshape(I,(Dm*Dd,DL,Dn*Dd))
        # Append to new boundary mpo
        bound_mpo_new.append(I)

        # Add ket contraction
        mpiprint(6,'Adding Identity ket tensor to boundary mps')
        res = einsum('mln,ldpru->mdrpnu',bound_mpo[2*row+1],ket[row])
        # Reshape it into an MPO
        (Dm,_,Dn) = bound_mpo[2*row+1].shape
        res = reshape(res,(Dm*Dd,Dr*Dp,Dn*Du))
        # Append to new boundary mpo
        bound_mpo_new.append(res)

    # Put result into an MPS -------------------------
    mpiprint(7,'Putting MPS list into MPS object')
    bound_mps = MPS()
    bound_mps.input_mps_list(bound_mpo_new)

    # Reduce bond dimension
    if truncate:
        mpiprint(5,'Truncating Boundary MPS')
        if DEBUG:
            mpiprint(6,'Computing initial norm')
            norm0 = bound_mps.norm()
        mpiprint(6,'Applying SVD')
        bound_mps.apply_svd(chi)
        if DEBUG:
            mpiprint(6,'Computing Resulting norm')
            norm1 = bound_mps.norm()
            mpiprint(4,'Norm Difference for chi={}: {}'.format(chi,abs(norm0-norm1)/abs(norm0)))
    return bound_mps

def left_bmpo_sl_add_bra(bra,bound_mpo,D,Ny,chi=4,truncate=True):
    """
    Add the bra layer to the boundary mpo
    """
    mpiprint(4,'Adding Bra')
    # Make list to hold resulting mpo
    bound_mpo_new = []

    for row in range(Ny):
        mpiprint(5,'Adding Site {} to bra'.format(row))

        # Add bra contraction
        mpiprint(6,'Adding bra tensor to boundary mps')
        res = einsum('mLn,LDPRU->mDRnUP',bound_mpo[2*row],bra[row])
        # Reshape it into an MPO
        (Dm,_,Dn) = bound_mpo[2*row].shape
        (DL,DD,DP,DR,DU) = bra[row].shape
        res = reshape(res,(Dm*DD,DR,Dn*DU*DP))
        # Append to new boundary MPO
        bound_mpo_new.append(res)

        # Add correct identity
        mpiprint(6,'Adding Identity boundary mps')
        bound_tens = bound_mpo[2*row+1]
        (Dm,Dp,Dn) = bound_tens.shape
        d = int(Dp/D)
        bound_tens = reshape(bound_tens,(Dm,D,d,Dn))
        I = eye(DU)
        # Contract with previous bound_mpo tensor
        res = einsum('mrpn,DU->mDprnU',bound_tens,I)
        # Reshape it back into an MPO
        res = reshape(res,(Dm*DU*d,D,Dn*DU))
        # Append to new boundary MPO
        bound_mpo_new.append(res)

    # Put result into an MPS -------------------------
    bound_mps = MPS()
    bound_mps.input_mps_list(bound_mpo_new)

    # Reduce bond dimension
    mpiprint(7,'Putting MPS list into MPS object')
    if truncate:
        mpiprint(5,'Truncating Boundary MPS')
        if DEBUG:
            mpiprint(6,'Computing initial norm')
            norm0 = bound_mps.norm()
        mpiprint(6,'Applying SVD')
        bound_mps.apply_svd(chi)
        if DEBUG:
            mpiprint(6,'Computing Resulting norm')
            norm1 = bound_mps.norm()
            mpiprint(4,'Norm Difference for chi={}: {}'.format(chi,abs(norm0-norm1)/abs(norm0)))
    return bound_mps

def left_bmpo_sl(bra, bound_mpo, chi=4,truncate=True,ket=None):
    """
    Add two layers to the single layer boundary mpo environment

    Args:
        bra : list
            A list containing the tensors for a single peps column
        bound_mpo : list
            A list containing the tensors for the left neighboring
            boundary mpo

    Kwargs:
        chi : int
            The maximum bond dimension for the boundary mpo
        truncate : bool
            Whether or not to do an svd and truncate the resulting
            boundary mpo
        ket : PEPS Object
            A second peps column, to use as the ket
            If None, then the bra col will be used

    Returns:
        bound_mpo : list
            An updated boundary mpo
    """
    mpiprint(3,'Updating boundary mpo (sl), maxelem = {}'.format(bound_mpo.max_elem()))
    # Find size of peps column and dims of tensors
    Ny = len(bra)
    _,_,d,D,_ = bra[0].shape

    # Copy the ket column if needed
    if ket is None:
        ket = copy.deepcopy(bra)

    # First Layer (ket) #####################################
    bound_mpo = left_bmpo_sl_add_ket(ket,bound_mpo,D,Ny,chi=chi,truncate=truncate)
    # Second Layer (bra) ####################################
    bound_mpo = left_bmpo_sl_add_bra(bra,bound_mpo,D,Ny,chi=chi,truncate=truncate)

    # Return result
    return bound_mpo

def left_update_sl(peps_col, bound_mpo, chi=4,truncate=True,ket=None):
    """
    Update the boundary mpo, from the left, moving right, using single layer

    Args:
        peps_col : list
            A list containing the tensors for a single peps column
        bound_mpo : list
            The neighboring boundary mpo, which will be updated

    Kwargs:
        chi : int
            The maximum bond dimension for the boundary mpo
        truncate : bool
            Whether or not to do an svd and truncate the resulting
            boundary mpo
        ket : PEPS Object
            A second peps column, to use as the ket

    Returns:
        bound_mpo : list
            An updated boundary mpo
    """
    # Check if we are at left edge
    if bound_mpo is None:
        bound_mpo = init_left_bmpo_sl(peps_col,chi=chi,truncate=truncate,ket=ket)
    # Otherwise update is generic
    else:
        # Start from bottom of the column
        bound_mpo = left_bmpo_sl(peps_col,bound_mpo,chi=chi,truncate=truncate,ket=ket)
    return bound_mpo

def left_update(peps_col,bound_mpo,chi=4,ket=None):
    mpiprint(0,'Only single layer environment implemented')
    import sys
    sys.exit()

def update_left_bound_mpo(peps_col, bound_mpo, chi=4, singleLayer=True,truncate=True,ket_col=None):
    """
    Update the boundary mpo, from the left, moving right

    Args:
        peps_col : list
            A list containing the tensors for a single peps column
        bound_mpo : list
            The neighboring boundary mpo, which will be updated

    Kwargs:
        chi : int
            The maximum bond dimension for the boundary mpo
        singleLayer : bool
            Indicates whether to use a single layer environment
            (currently it is the only option...)
        truncate : bool
            Whether or not to do an svd and truncate the resulting
            boundary mpo
        ket_col : PEPS Object
            A second peps column, to use as the ket

    Returns:
        bound_mpo : list
            An updated boundary mpo
    """
    if singleLayer:
        return left_update_sl(peps_col,bound_mpo,chi=chi,truncate=truncate,ket=ket_col)
    else:
        return left_update(peps_col,bound_mpo,chi=chi,truncate=truncate,ket=ket_col)

def calc_left_bound_mpo(peps,col,chi=4,singleLayer=True,truncate=True,return_all=False,ket=None):
    """
    Calculate the left boundary MPO

    Args:
        peps : List
            A list of lists containing the peps tensors
        col : int
            The last column for which you need the environment

    Kwargs:
        chi : int
            The maximum bond dimension of the boundary MPO
        single_layer : bool
            Indicates whether to use a single layer environment
            (currently it is the only option...)
        truncate : bool
            Whether or not to do an svd and truncate the resulting
            boundary mpo
        return_all : bool
            Whether to return a list of boundary mpos upto col or just
            return the boundary mpo for col.
        ket : PEPS Object
            A second peps, to use as the ket, in the operator contraction

    returns:
        bound_mpo : list
            An mpo stored as a list, corresponding to the
            resulting boundary mpo.

    """
    mpiprint(2,'Computing Left boundary MPO')
    # Determine the dimensions of the peps
    Nx = len(peps)
    Ny = len(peps[0])

    # Loop through the columns, creating a boundary mpo for each
    bound_mpo = [None]*(col-1)
    for colind in range(col-1):
        mpiprint(4,'Updating left boundary mpo')
        if ket is not None:
            ket_col = ket[colind][:]
        else: ket_col = None
        if colind == 0:
            bound_mpo[colind] = update_left_bound_mpo(peps[colind][:], None, chi=chi, singleLayer=singleLayer,truncate=truncate,ket_col=ket_col)
        else:
            bound_mpo[colind] = update_left_bound_mpo(peps[colind][:], bound_mpo[colind-1], chi=chi, singleLayer=singleLayer,truncate=truncate,ket_col=ket_col)

    # Return result
    if return_all:
        return bound_mpo
    else:
        return bound_mpo[-1]

def calc_right_bound_mpo(peps,col,chi=4,singleLayer=True,truncate=True,return_all=False,ket=None):
    """
    Calculate the right boundary MPO

    Args:
        peps : List
            A list of lists containing the peps tensors
        col : int or list of ints
            The column(s) for which you need the environment

    Kwargs:
        chi : int
            The maximum bond dimension of the boundary MPO
        single_layer : bool
            Indicates whether to use a single layer environment
            (currently it is the only option...)
        truncate : bool
            Whether or not to do an svd and truncate the resulting
            boundary mpo
        return_all : bool
            Whether to return a list of boundary mpos upto col or just
            return the boundary mpo for col.
        ket : PEPS Object
            A second peps, to use as the ket, in the operator contraction

    returns:
        bound_mpo : list
            An mpo stored as a list, corresponding to the
            resulting boundary mpo.

    """
    mpiprint(2,'Computing Left boundary MPO')

    # Determine the dimensions of the peps
    Nx = len(peps)
    Ny = len(peps[0])

    # Flip the peps
    peps = flip_peps(peps)
    if ket is not None:
        ket = flip_peps(ket)
    col = Nx-col

    # Loop through the columns, creating a boundary mpo for each
    bound_mpo = [None]*(col-1)
    for colind in range(col-1):
        mpiprint(4,'Updating boundary mpo')
        if ket is not None:
            ket_col = ket[colind][:]
        else: ket_col = None
        if colind == 0:
            bound_mpo[colind] = update_left_bound_mpo(peps[colind][:], None, chi=chi, singleLayer=singleLayer, truncate=truncate, ket_col=ket_col)
        else:
            bound_mpo[colind] = update_left_bound_mpo(peps[colind][:], bound_mpo[colind-1], chi=chi, singleLayer=singleLayer, truncate=truncate, ket_col=ket_col)

    # Unflip the peps
    peps = flip_peps(peps)
    if ket is not None:
        ket = flip_peps(ket)

    # Return results
    if return_all:
        return bound_mpo[::-1]
    else:
        return bound_mpo[-1]

def rotate_peps(peps,clockwise=True):
    """
    Rotate a peps

    Args:
        peps : a list of a list containing peps tensors
            The initial peps tensor

    Kwargs:
        clockwise : bool
            Rotates clockwise if True, counter-clockwise
            otherwise

    Returns:
        peps : a list of a list containing peps tensors
            The horizontally flipped version of the peps
            tensor. This is flipped such that ...
    """

    # Get system size
    Nx = len(peps)
    Ny = len(peps[0])

    # Create empty peps
    rpeps = []
    for y in range(Ny):
        tmp = []
        for x in range(Nx):
            tmp += [None]
        rpeps += [tmp]

    # Copy peps, but rotated
    for x in range(Nx):
        for y in range(Ny):
            if clockwise:
                # Copy Correct Tensor
                rpeps[y][Nx-1-x] = copy.deepcopy(peps[x][y])
                # Reorder Indices
                rpeps[y][Nx-1-x] = transpose(rpeps[y][Nx-1-x],[1,3,2,4,0])
            else:
                # Copy Correct Tensor
                rpeps[Ny-1-y][x] = copy.deepcopy(peps[x][y])
                # Reorder Indices
                rpeps[Ny-1-y][x] = transpose(rpeps[Ny-1-y][x],[4,0,2,1,3])

    # Return Rotated peps
    return rpeps

def rotate_lambda(Lambda,clockwise=True):
    """
    Rotate the Lambda tensors for the canonical PEPS representation
    """
    if Lambda is not None:

        # Get system size (of rotated lambda)
        Ny = len(Lambda[0])
        Nx = len(Lambda[1][0])

        # Lambda tensors along vertical bonds
        vert = []
        for x in range(Nx):
            tmp = []
            for y in range(Ny-1):
                if clockwise:
                    tmp += [copy.deepcopy(Lambda[1][Ny-2-y][x])]
                else:
                    tmp += [copy.deepcopy(Lambda[1][y][Nx-1-x])]
            vert += [tmp]

        # Lambda tensors along horizontal bonds
        horz = []
        for x in range(Nx-1):
            tmp = []
            for y in range(Ny):
                if clockwise:
                    tmp += [copy.deepcopy(Lambda[0][Ny-1-y][x])]
                else:
                    tmp += [copy.deepcopy(Lambda[0][y][Nx-2-x])]
            horz += [tmp]

        # Combine vertical and horizontal lambdas
        rLambda = [vert,horz]
        return rLambda
    else:
        return None

def flip_peps(peps,mk_copy=True):
    """
    Flip a peps horizontally

    Args:
        peps : a list of a list containing peps tensors
            The initial peps tensor

    Kwargs:
        mk_copy : bool
            Whether to make this a copy of the original peps

    Returns:
        peps : a list of a list containing peps tensors
            The horizontally flipped version of the peps
            tensor. This is a copy of the original peps
    """

    # Get system size
    Nx = len(peps)
    Ny = len(peps[0])

    # Create empty peps
    fpeps = []
    for x in range(Nx):
        tmp = []
        for y in range(Ny):
            tmp += [None]
        fpeps += [tmp]

    # Copy peps, but flipped
    for x in range(Nx):
        for y in range(Ny):
            # Copy Correct Tensor
            if mk_copy:
                fpeps[x][y] = copy.deepcopy(peps[(Nx-1)-x][y])
            else:
                fpeps[x][y] = peps[(Nx-1)-x][y]
            # Reorder Indices
            fpeps[x][y] = transpose(fpeps[x][y],[3,1,2,0,4])

    # Return Flipped peps
    return fpeps

def flip_lambda(Lambda):
    """
    Flip the lambda tensors (part of the canonical peps) horizontally

    Args:
        Lambda :

    Returns:
        Lambda :
            The horizontally flipped version of the lambda
            tensor. This is flipped such that ...
    """

    if Lambda is not None:
        # Get system size
        Nx = len(Lambda[0])
        Ny = len(Lambda[1][0])

        # Lambda tensors along vertical bonds
        vert = []
        for x in range(Nx):
            tmp = []
            for y in range(Ny-1):
                tmp += [copy.deepcopy(Lambda[0][(Nx-1)-x][y])]
            vert += [tmp]
        # Lambda tensors along horizontal bonds
        horz = []
        for x in range(Nx-1):
            tmp = []
            for y in range(Ny):
                tmp += [copy.deepcopy(Lambda[1][(Nx-2)-x][y])]
            horz += [tmp]

        # Add to tensors
        fLambda = [vert,horz]

        # Return Flipped peps
        return fLambda
    else:
        return None

def peps_col_to_mps(peps_col,mk_copy=True):
    """
    Convert a PEPS column into an MPS.
    The structure of the resulting MPS tensors is:

        left/phys/right
              |
              |
    bottom ---+--- top


    Args:
        peps_col : 1D Array
            A list containing the tensors for each site in a peps column

    Kwargs:
        mk_copy : bool
            Specify whether a copy of the peps col should be made
            and put into the MPS. Default is True, meaning a copy
            is made.

    Returns:
        mps : 1D Array
            The resulting 1D array containing the PEPS column's tensor

    """

    # Determine number of rows
    Ny = len(peps_col)

    # Make copy (if wanted)
    if mk_copy: peps_col = copy.deepcopy(peps_col)
    # Create a list to hold the copy
    peps_col_copy = [None]*Ny
    for row in range(Ny):
        # Copy the tensor
        (Dl,Dd,d,Dr,Du) = peps_col[row].shape
        # Transpose to put left, physical, and right bonds in middle
        peps_col[row] = transpose(peps_col[row],axes=[1,0,2,3,4])
        # Reshape (to lump left, physical, and right tensors)
        peps_col[row] = reshape(peps_col[row],(Dd,Dl*d*Dr,Du))

    # Convert PEPS column into an MPS
    mps = MPS()
    mps.input_mps_list(peps_col)

    # Return resulting mps
    return mps

def calc_peps_col_norm(peps_col):
    """
    Convert a PEPS column into an MPS, then take the norm of that MPS
    .. Note : Used to keep PEPS norm near 1.

    Args:
        peps_col : 1D Array
            A list containing the tensors for each site in a peps column

    Returns:
        norm : float
            The norm of the peps column (reshaped as an MPS)
    """

    # Convert peps column to an mps by lumping indices
    mps = peps_col_to_mps(peps_col)

    # Compute the norm of that mps
    norm = 0.5*mps.norm()

    # Return the resulting norm
    return norm

def rand_peps_tensor(Nx,Ny,x,y,d,D,dtype=float_):
    """
    Create a random tensor for a PEPS

    Args:
        Nx : int
            The PEPS lattice size in the x-direction
        Ny : int
            The PEPS lattice size in the y-direction
        x : int
            The x-coordinate of the tensor
        y : int
            The y-coordinate of the tensor

    Kwargs:
        dtype : dtype
            The data type of the tensor
            Default : np.float_

    Returns:
        ten : ndarray
            A random tensor with the correct dimensions
            for the given site
    """
    # Determine the correct bond dimensions
    Dl = D
    Dr = D
    Du = D
    Dd = D

    # Set to one if at an edge
    if x == 0:    Dl = 1
    if x == Nx-1: Dr = 1
    if y == 0:    Dd = 1
    if y == Ny-1: Du = 1

    # Create a random tensor
    dims = (Dl,Dd,d,Dr,Du)
    #ten = rand(dims,dtype=dtype)
    ten = 0.95*ones(dims,dtype=dtype)+0.1*rand(dims,dtype=dtype)

    # Return result
    return ten

def normalize_peps_col(peps_col):
    """
    Try to keep the norm of a PEPS column near 1.

    Args:
        peps_col : 1D Array
            A list containing the tensors for each site in a peps column

    Returns:
        peps_col : 1D Array
            A normalized version of the input peps_col

    """

    # Figure out column height
    Ny = len(peps_col)

    # Compute the norm
    norm = calc_peps_col_norm(peps_col)

    # Normalize each of the tensors
    for row in range(Ny):
        peps_col[row] *= 1. / (norm ** (0.5 / Ny) )

    # Return the normalized peps column
    return peps_col

def multiply_peps_elements(peps,const):
    """
    Multiply all elements in a peps by a constant
    """

    Nx = len(peps)
    Ny = len(peps[0])
    for xind in range(Nx):
        for yind in range(Ny):
            peps[xind][yind] *= const
    return peps

def normalize_peps(peps,max_iter=100,norm_tol=20,chi=4,up=1.0,
                    down=0.0,singleLayer=True):
    """
    Normalize the full PEPS by doing a binary search on the
    interval [down, up] for the factor which, when multiplying
    every element of the PEPS tensors, yields a rescaled PEPS
    with norm equal to 1.0.

    Args:
        peps : List
            The PEPS to be normalized, given as a PEPS object

    Kwargs:
        max_iter : int
            The maximum number of iterations of the normalization
            procedure. Default is 20.
        norm_tol : int
            We require the measured norm to be within the bounds
            10^(-norm_tol) < norm < 10^(norm_tol) before we do
            exact arithmetic to get the norm very close to 1. Default
            is 20.
        chi : int
            Boundary MPO maximum bond dimension
        up : float
            The upper bound for the binary search factor. Default is 1.0,
            which assumes that the norm of the initial PEPS is greater
            than 10^(-norm_tol) (this is almost always true).
        down : float
            The lower bound for the binary search factor. Default is 0.0.
            The intial guess for the scale factor is the midpoint
            between up and down. It's not recommended to adjust the
            up and down parameters unless you really understand what
            they are doing.
        single_layer : bool
            Indicates whether to use a single layer environment
            (currently it is the only option...)

    Returns:
        norm : float
            The approximate norm of the PEPS after the normalization
            procedure
        peps : list
            The normalized version of the PEPS, stored as a
            list of lists

    """

    # Figure out peps size
    Nx = peps.Nx
    Ny = peps.Ny

    pwr = -1.0 / (2*Nx*Ny) # NOTE: if trying to use this procedure to
                           # normalize a partition function, remove
                           # the factor of 2 in this denominator
    mpiprint(4, '\n[binarySearch] shape=({},{}), chi={}'.format(Nx,Ny,chi))

    # get initial scale factor
    scale = (up+down)/2.0

    # begin search
    peps_try = multiply_peps_elements(peps.copy(),scale)

    istep = 0
    while True:
        try:
            istep += 1
            z = None
            z = calc_peps_norm(peps_try,chi=chi,singleLayer=singleLayer)
        except:
            pass
        mpiprint(2, 'step={}, (down,up)=({},{}), scale={}, norm={}'.format(
                                                        istep,down,up,scale,z))
        # if an exception is thrown in calc_peps_norm because scale is too large
        if z == None:
            up = scale
            scale = scale / 2.0
        # adjust scale to make z into target region
        else:
            if abs(z-1.0) < 1e-6:
                mpiprint(2, 'converged scale = {}, norm = {}'.format(scale,z))
                break
            if z < 10.0**(-1*norm_tol) or z > 10.0**(norm_tol) or isnan(z):
                if z > 1.0 or isnan(z):
                    up = scale
                    scale = (up+down)/2.0
                else:
                    down = scale
                    scale = (up+down)/2.0
            # close to convergence, apply "exact" scale
            else:
                sfac = power(z,pwr)
                scale = sfac*scale
                mpiprint(2, 'apply exact scale: {}'.format(scale))

        if istep == max_iter:
            mpiprint(4, 'binarySearch normalization exceeds max_iter... terminating')
            print('Exceeded normalization!')
            break

        peps_try = multiply_peps_elements(peps.copy(),scale)

    return z, peps_try

def calc_peps_norm(peps,chi=4,singleLayer=True):
    """
    Calculate the norm of the PEPS

    Args:
        peps : List
            A list of a list of tensors, corresponding to
            the PEPS for which we will compute the norm

    Kwargs:
        chi : int
            The boundary MPO bond dimension
        single_layer : bool
            Indicates whether to use a single layer environment
            (currently it is the only option...)

    Returns:
        norm : float
            The (approximate) norm of the PEPS
    """
    # TODO Add - separate bra and ket
    # Absorb Lambda tensors if needed
    if peps.ltensors is not None:
        peps = peps_absorb_lambdas(peps.tensors,peps.ltensors,mk_copy=True)

    # Get PEPS Dims
    Nx = len(peps)
    Ny = len(peps[0])

    # Get the boundary MPO from the left (for the furthest right column)
    left_bound_mpo  = calc_left_bound_mpo(peps,Nx,chi=chi,singleLayer=singleLayer)

    # Get the boundary MPO from the right (for the furthest right column)
    right_bound_mpo = calc_right_bound_mpo(peps,Nx-2,chi=chi,singleLayer=singleLayer)

    # Contract the two MPOs
    norm = contract_mps(left_bound_mpo,right_bound_mpo)

    # Return result
    return norm

def make_rand_peps(Nx,Ny,d,D,canonical=False,dtype=float_):
    """
    Make a random PEPS
    """
    # Create a list of lists to hold PEPS tensors
    tensors = []
    for x in range(Nx):
        tmp = []
        for y in range(Ny):
            tmp += [None]
        tensors += [tmp]

    # Place random tensors into the PEPS
    for x in range(Nx):
        for y in range(Ny):
            tensors[x][y] = rand_peps_tensor(Nx,Ny,x,y,d,D,dtype=dtype)
        # At the end of each column, make the norm smaller
        tensors[x][:] = normalize_peps_col(tensors[x][:])

    return tensors

def make_rand_lambdas(Nx,Ny,D,dtype=float_):
    """
    Make random diagonal matrices to serve as the
    singular values for the Gamma-Lambda canonical
    form of the PEPS

    Note:
    Used primarily for the simple update contraction scheme
    """

    # Lambda tensors along vertical bonds
    vert = []
    for x in range(Nx):
        tmp = []
        for y in range(Ny-1):
            tmp += [rand((D),dtype=dtype)]
        vert += [tmp]

    # Lambda tensors along horizontal bonds
    horz = []
    for x in range(Nx-1):
        tmp = []
        for y in range(Ny):
            tmp += [rand((D),dtype=dtype)]
        horz += [tmp]

    # Add horizontal and vertical lambdas to tensor list
    tensors = [vert,horz]
    return tensors

def update_top_env(bra,ket,left1,left2,right1,right2,prev_env):
    """
    Doing the following contraction:

     +-------+-------+-------+
     |       |       |       |
     O       U       |       o
     |       |       |       |
     +---L---+---R---^-------+
     |       |\      |       |
     |       | \     |       |
     N       D   P   u       n
     |             \ |       |
     |              \|       |
     +-------l-------+---r---+
     |               |       |
     M               d       m


     Where the tensor with legs :
        "aehmo" is the left boundary tensor
        "eijfb" is the peps tensor
        "mpjnk" is the conj of the peps tensor
        "dglnq" is the right boundary tensor
        "abcd" is the previous top enviromnent
        "oipq" is the new top environment

    """
    if prev_env is None:
        prev_env = ones((1,1,1,1),dtype=bra.dtype)
    tmp = einsum('ldpru,OuUo->OldprUo',ket,prev_env)
    tmp = einsum('OldprUo,NlO->NdprUo',tmp,left2)
    tmp = einsum('NdprUo,nro->NdpUn',tmp,right2)
    tmp = einsum('NdpUn,LDpRU->NdLDRn',tmp,bra)
    tmp = einsum('NdLDRn,MLN->MdDRn',tmp,left1)
    top_env = einsum('MdDRn,mRn->MdDm',tmp,right1)
    return top_env

def calc_top_envs(bra_col,left_bmpo,right_bmpo,ket_col=None):
    """
    Doing the following contraction:

     +-------+-------+-------+
     |       |       |       |
     O       U       |       o
     |       |       |       |
     +---L---+---R---^-------+
     |       |\      |       |
     |       | \     |       |
     N       D   P   u       n
     |             \ |       |
     |              \|       |
     +-------l-------+---r---+
     |               |       |
     M               d       m


     Where the tensor with legs :
        "aehmo" is the left boundary tensor
        "eijfb" is the peps tensor
        "mpjnk" is the conj of the peps tensor
        "dglnq" is the right boundary tensor
        "abcd" is the previous top enviromnent
        "oipq" is the new top environment

    """

    # Figure out height of peps column
    Ny = len(bra_col)

    # Copy bra if needed
    if ket_col is None:
        ket_col = copy.deepcopy(bra_col)
    # TODO - Conjugate this ket col

    # Compute top environment
    top_env = [None]*Ny
    for row in reversed(range(Ny)):
        if row == Ny-1: prev_env = None
        else: prev_env = top_env[row+1]
        top_env[row] = update_top_env(bra_col[row],
                                      ket_col[row],
                                      left_bmpo[2*row],
                                      left_bmpo[2*row+1],
                                      right_bmpo[2*row],
                                      right_bmpo[2*row+1],
                                      prev_env)
    return top_env

def update_bot_env(bra,ket,left1,left2,right1,right2,prev_env):
    """
    Doing the following contraction:

     +-------+-------+-------+
     |       |       |       |
     O       u       |       o
     |       |       |       |
     |       |       |       |
     +---l---+---r---^-------+
     |       |\      |       |
     |       | \     |       |
     N       d   P   U       n
     |       |    \  |       |
     |       |     \ |       |
     +-------^---L---+---R---+
     |       |       |       |
     |       |       |       |
     M       |       D       m
     |       |       |       |
     +-------+-------+-------+

    """
    if prev_env is None:
        prev_env = ones((1,1,1,1),dtype=bra.dtype)
    tmp = einsum('LDPRU,MdDm->MdLPURm',bra,prev_env)
    tmp = einsum('MdLPURm,MLN->NdPURm',tmp,left1)
    tmp = einsum('NdPURm,mRn->NdPUn',tmp,right1)
    tmp = einsum('NdPUn,ldPru->NlurUn',tmp,ket)
    tmp = einsum('NlurUn,NlO->OurUn',tmp,left2)
    bot_env = einsum('OurUn,nro->OuUo',tmp,right2)
    return bot_env

def calc_bot_envs(bra_col,left_bmpo,right_bmpo,ket_col=None):
    """
    Doing the following contraction:

     +-------+-------+-------+
     |       |       |       |
     O       u       |       o
     |       |       |       |
     |       |       |       |
     +---l---+---r---^-------+
     |       |\      |       |
     |       | \     |       |
     N       d   P   U       n
     |       |     \ |       |
     |       |      \|       |
     +-------^---L---+---R---+
     |       |       |       |
     |       |       |       |
     M       |       D       m
     |       |       |       |
     +-------+-------+-------+

    """

    # Figure out height of peps column
    Ny = len(bra_col)

    # Copy bra if needed
    if ket_col is None:
        ket_col = copy.deepcopy(bra_col)
    # TODO - Conjugate this ket column

    # Compute the bottom environment
    bot_env = [None]*Ny
    for row in range(Ny):
        if row == 0: prev_env = None
        else: prev_env = bot_env[row-1]
        bot_env[row] = update_bot_env(bra_col[row],
                                      ket_col[row],
                                      left_bmpo[2*row],
                                      left_bmpo[2*row+1],
                                      right_bmpo[2*row],
                                      right_bmpo[2*row+1],
                                      prev_env)
    return bot_env

def reduce_tensors(peps1,peps2):
    """
    Reduce the two peps tensors, i.e. pull off physical index
    """

    if DEBUG:
        # Figure out combined tensor (for check)
        original = einsum('LDPRU,lUpru->lLDPRpru',peps1,peps2)

    # Reduce bottom tensor
    peps1 = einsum('LDPRU->LDRPU',peps1)
    (ub,sb,vb) = svd_ten(peps1,3,return_ent=False,return_wgt=False)
    phys_b = einsum('a,aPU->aPU',sb,vb)

    # Reduce top tensor
    peps2 = einsum('LDPRU->DPLRU',peps2)
    (ut,st,vt) = svd_ten(peps2,2,return_ent=False,return_wgt=False)
    phys_t = einsum('DPa,a->DPa',ut,st)
    vt = einsum('aLRU->LaRU',vt)

    if DEBUG:
        # Check to make sure initial and reduced peps tensors are identical
        final = einsum('LDRa,aPb,bpc,lcru->lLDPRpru',ub,phys_b,phys_t,vt)
        mpiprint(0,'Reduced Difference = {}'.format(summ(abss(original-final))))

    # Return result
    return ub,phys_b,phys_t,vt

def pos_sqrt_vec(vec):
    """
    """
    for i in range(vec.shape[0]):
        if vec[i] > 0.:
            vec[i] = vec[i]**(1./2.)
        else:
            vec[i] = 0.
    return vec

def make_N_positive(N,hermitian=True,positive=True):
    """
    """

    # Get a hermitian approximation of the environment
    if hermitian:
        N1 = copy.deepcopy(N)
        N1 = einsum('UuDd->UDud',N1) # Could be UduD and uDUd instead
        N = einsum('UuDd->udUD',N)
        N = (N+N1)/2.
        N1 = copy.deepcopy(N)
        N = einsum('UDab,abud->UuDd',N,N1)

        # Check to ensure N is hermitian
        if DEBUG:
            Ntmp = copy.deepcopy(N)
            Ntmp = einsum('UuDd->UDud',Ntmp)
            (n1_,n2_,n3_,n4_) = Ntmp.shape
            Ntmp = reshape(Ntmp,(n1_*n2_,n3_*n4_))
            mpiprint(0,'Check if this N is hermitian:\n{}'.format(Ntmp))

    # Get a positive approximation of the environment
    if positive:
        try:
            N = einsum('UuDd->UDud',N)
            (n1,n2,n3,n4) = N.shape
            Nmat = reshape(N,(n1*n2,n3*n4))
            u,v = eigh(Nmat)
            u = pos_sqrt_vec(u)
            Nmat = einsum('ij,j,kj->ik',v,u,v)
            N = reshape(Nmat,(n1,n2,n3,n4))
            N = einsum('UDud->UuDd',N)
        except Exception as e:
            print('Failed to make N positive, eigenvalues did not converge')

        # Check to ensure N is positive
        if DEBUG:
            Ntmp = copy.deepcopy(N)
            Ntmp = einsum('UuDd->UDud',Ntmp)
            (n1_,n2_,n3_,n4_) = Ntmp.shape
            Ntmp = reshape(Ntmp,(n1_*n2_,n3_*n4_))
            mpiprint(0,'This makes N positive, but not every element of N positive??:\n{}'.format(Ntmp))

    return N

def calc_local_env(bra1,bra2,ket1,ket2,env_top,env_bot,lbmpo,rbmpo,reduced=True,hermitian=True,positive=True):
    """
    Calculate the local environment around two peps tensors

    Args:
        bra1 : peps tensor
            The peps tensor for the bottom site
        bra2 : peps tensor
            The peps tensor for the top site
        ket1 : peps tensor
            The peps tensor for the bottom site
        ket2 : peps tensor
            The peps tensor for the top site
        env_top : env tensor
            The top environment for the given sites
        env_bot : env tensor
            The bottom environment for the given sites
        lbmpo : list of left boundary mpo tensors
            The four left boundary mpo tensors surrounding
            the two peps tensors
        rbmpo : list of right boundary mpo tensors
            The four right boundary mpo tensors surrounding
            the two peps tensors

    Kwargs:
        reduced : bool
            If true, then this function returns the reduced
            environment. Currently, this is the only option
            available.
        hermitian : bool
            Approximate the environment with its nearest
            hermitian approximate
        positive : bool
            Approximate the environment with its nearest
            possible positive approximate

    """

    if reduced:
        # Get reduced tensors
        ub,phys_b,phys_t,vt = reduce_tensors(bra1,bra2)
        ubk,phys_bk,phys_tk,vtk = reduce_tensors(ket1,ket2)

        # Compute bottom half of environment
        tmp = einsum('CdDc,CLB->BLdDc',env_bot,lbmpo[0])
        tmp = einsum('BLdDc,LDRU->BdURc',tmp,ub)
        tmp = einsum('BdURc,cRb->BdUb',tmp,rbmpo[0])
        tmp = einsum('BdUb,BlA->AldUb',tmp,lbmpo[1])
        tmp = einsum('AldUb,ldru->AurUb',tmp,ubk)
        envb= einsum('AurUb,bra->AuUa',tmp,rbmpo[1])

        # Compute top half of environment
        tmp = einsum('CuUc,BlC->BluUc',env_top,lbmpo[3])
        tmp = einsum('BluUc,ldru->BdrUc',tmp,vtk)
        tmp = einsum('BdrUc,brc->BdUb',tmp,rbmpo[3])
        tmp = einsum('BdUb,ALB->ALdUb',tmp,lbmpo[2])
        tmp = einsum('ALdUb,LDRU->AdDRb',tmp,vt)
        envt= einsum('AdDRb,aRb->AdDa',tmp,rbmpo[2])

        # Compute Environment
        N = einsum('AdDa,AuUa->uUdD',envt,envb)
        N = make_N_positive(N,hermitian=hermitian,positive=positive)

        return ub,phys_b,phys_t,vt,ubk,phys_bk,phys_tk,vtk,N
    else:
        mpiprint(0,'Only reduced update implemented')
        import sys
        sys.exit()

def calc_local_op(phys_b_bra,phys_t_bra,N,ham,
                      phys_b_ket=None,phys_t_ket=None,
                      reduced=True,normalize=True,return_norm=False):
    """
    Calculate the normalized Energy of the system
    """
    # Make some copies
    if phys_t_ket is None:
        phys_t_ket = conj(copy.deepcopy(phys_t_bra))
    if phys_b_ket is None:
        phys_b_ket = conj(copy.deepcopy(phys_b_bra))

    # Compute Energy (or op value
    if reduced:
        tmp = einsum('APU,UQB->APQB',phys_b_bra,phys_t_bra)
        tmp1= einsum('APQB,aAbB->aPQb',tmp,N)
        tmp2= einsum('apu,uqb->apqb',phys_b_ket,phys_t_ket)
        tmp = einsum('aPQb,apqb->PQpq',tmp1,tmp2)
        if ham is not None:
            E = einsum('PQpq,PQpq->',tmp,ham)
        else:
            E = einsum('PQPQ->',tmp)
        norm = einsum('PQPQ->',tmp)
        mpiprint(7,'E = {}/{} = {}'.format(E,norm,E/norm))
        if normalize:
            if return_norm:
                return E/norm,norm
            else:
                return E/norm
        else:
            if return_norm:
                return E,norm
            else:
                return E
    else:
        mpiprint(0,'Only reduced update implemented')
        import sys
        sys.exit()

def calc_N(row,bra_col,left_bmpo,right_bmpo,top_envs,bot_envs,hermitian=True,positive=True,ket_col=None):
    """
    Calculate the environment tensor
    """
    # Copy bra if needed
    _ket_col = ket_col
    if ket_col is None:
        ket_col = copy.deepcopy(bra_col)
    # TODO - Conjugate this ket column

    if row == 0:
        if len(bra_col) == 2:
            # Only two sites in column, use identity at both ends
            res = calc_local_env(bra_col[row],
                                 bra_col[row+1],
                                 ket_col[row],
                                 ket_col[row+1],
                                 ones((1,1,1,1),dtype=top_envs[0].dtype),
                                 ones((1,1,1,1),dtype=top_envs[0].dtype),
                                 left_bmpo[row*2,row*2+1,row*2+2,row*2+3],
                                 right_bmpo[row*2,row*2+1,row*2+2,row*2+3],
                                 hermitian=hermitian,
                                 positive=positive)
        else:
            # Get the local environment tensor
            res = calc_local_env(bra_col[row],
                                 bra_col[row+1],
                                 ket_col[row],
                                 ket_col[row+1],
                                 top_envs[row+2],
                                 ones((1,1,1,1),dtype=top_envs[0].dtype),
                                 left_bmpo[row*2,row*2+1,row*2+2,row*2+3],
                                 right_bmpo[row*2,row*2+1,row*2+2,row*2+3],
                                 hermitian=hermitian,
                                 positive=positive)
    elif row == len(bra_col)-2:
        res = calc_local_env(bra_col[row],
                             bra_col[row+1],
                             ket_col[row],
                             ket_col[row+1],
                             ones((1,1,1,1),dtype=top_envs[0].dtype),
                             bot_envs[row-1],
                             left_bmpo[row*2,row*2+1,row*2+2,row*2+3],
                             right_bmpo[row*2,row*2+1,row*2+2,row*2+3],
                             hermitian=hermitian,
                             positive=positive)
    else:
        # Get the local environment tensor
        res = calc_local_env(bra_col[row],
                             bra_col[row+1],
                             ket_col[row],
                             ket_col[row+1],
                             top_envs[row+2],
                             bot_envs[row-1],
                             left_bmpo[row*2,row*2+1,row*2+2,row*2+3],
                             right_bmpo[row*2,row*2+1,row*2+2,row*2+3],
                             hermitian=hermitian,
                             positive=positive)
    return res

def calc_single_column_op(peps_col,left_bmpo,right_bmpo,ops_col,normalize=True,ket_col=None):
    """
    Calculate contribution to operator from interactions within
    a single column.

    Args:
        peps_col:
            A single column of the peps
        left_bmpo:
            The boundary mpo to the left of the peps column
        right_bmpo:
            The boundary mpo to the right of the peps column
        ops:
            The operators acting on nearest neighboring sites
            within the column

    """

    # Calculate top and bottom environments
    top_envs = calc_top_envs(peps_col,left_bmpo,right_bmpo,ket_col=ket_col)
    bot_envs = calc_bot_envs(peps_col,left_bmpo,right_bmpo,ket_col=ket_col)

    # Calculate Energy
    E = zeros(len(ops_col))
    for row in range(len(ops_col)):
        res = calc_N(row,peps_col,left_bmpo,right_bmpo,top_envs,bot_envs,hermitian=False,positive=False,ket_col=ket_col)
        _,phys_b,phys_t,_,_,phys_bk,phys_tk,_,N = res
        E[row] = calc_local_op(phys_b,phys_t,N,ops_col[row],normalize=normalize,phys_b_ket=phys_bk,phys_t_ket=phys_tk)
    return E

def calc_all_column_op(peps,ops,chi=10,return_sum=True,normalize=True,ket=None):
    """
    Calculate contribution to operator from interactions within all columns,
    ignoring interactions between columns

    Args:
        peps : A list of lists of peps tensors
            The PEPS to be normalized
        ops :
            The operator to be contracted with the peps

    Kwargs:
        chi : int
            The maximum bond dimension for the boundary mpo
        return_sum : bool
            Whether to return the summation of all energies or
            a 2D array showing the energy contribution from each bond.
        ket : PEPS Object
            A second peps, to use as the ket, in the operator contraction

    Returns:
        val : float
            The contribution of the column's interactions to
            the observable's expectation value
    """

    # Figure out peps size
    Nx = len(peps)
    Ny = len(peps[0])

    # Compute the boundary MPOs
    right_bmpo = calc_right_bound_mpo(peps, 0,chi=chi,return_all=True,ket=ket)
    left_bmpo  = calc_left_bound_mpo (peps,Nx,chi=chi,return_all=True,ket=ket)
    ident_bmpo = identity_mps(len(right_bmpo[0]),dtype=peps[0][0].dtype)

    # Loop through all columns
    E = zeros((len(ops),len(ops[0])),dtype=peps[0][0].dtype)
    for col in range(Nx):
        if ket is None:
            ket_col = None
        else: ket_col = ket[col]
        if col == 0:
            E[col,:] = calc_single_column_op(peps[col],ident_bmpo,right_bmpo[col],ops[col],normalize=normalize,ket_col=ket_col)
        elif col == Nx-1:
            # Use Identity on the right side
            E[col,:] = calc_single_column_op(peps[col],left_bmpo[col-1],ident_bmpo,ops[col],normalize=normalize,ket_col=ket_col)
        else:
            E[col,:] = calc_single_column_op(peps[col],left_bmpo[col-1],right_bmpo[col],ops[col],normalize=normalize,ket_col=ket_col)
    mpiprint(8,'Energy [:,:] = \n{}'.format(E))

    if return_sum:
        return summ(E)
    else:
        return E

def calc_peps_op(peps,ops,chi=10,return_sum=True,normalize=True,ket=None):
    """
    Calculate the expectation value for a given operator

    Args:
        peps : A PEPS object
            The PEPS to be normalized
        ops :
            The operator to be contracted with the peps

    Kwargs:
        chi : int
            The maximum bond dimension for the boundary mpo
        normalize : bool
            Whether to divide the resulting operator value by the peps norm
        return_sum : bool
            Whether to either return an array of the results, the same shape
            as ops, or a summation of all operators
        ket : PEPS Object
            A second peps, to use as the ket, in the operator contraction

    Returns:
        val : float
            The resulting observable's expectation value
    """
    # Absorb Lambda tensors if needed
    if peps.ltensors is not None:
        peps = peps_absorb_lambdas(peps.tensors,peps.ltensors,mk_copy=True)
<<<<<<< HEAD
    if ket is not None:
        if ket.ltensors is not None:
            ket = peps_absorb_lambdas(ket.tensors,ket.ltensors,mk_copy=True)
=======
    if ket is not None and ket.ltensors is not None:
        ket = peps_absorb_lambdas(ket.tensors,ket.ltensors,mk_copy=True)
>>>>>>> 039514a2

    # Calculate contribution from interactions between columns
    col_energy = calc_all_column_op(peps,ops[0],chi=chi,normalize=normalize,return_sum=return_sum,ket=ket)

    # Calculate contribution from interactions between rows
    peps = rotate_peps(peps,clockwise=True)
    if ket is not None:
        ket = rotate_peps(ket,clockwise=True)
    row_energy = calc_all_column_op(peps,ops[1],chi=chi,normalize=normalize,return_sum=return_sum,ket=ket)
    peps = rotate_peps(peps,clockwise=False)
    if ket is not None:
        ket = rotate_peps(ket,clockwise=False)

    # Return Result
    if return_sum:
        return summ(col_energy)+summ(row_energy)
    else:
        return col_energy,row_energy

def increase_peps_mbd_lambda(Lambda,Dnew,noise=0.01):
    """
    Increase the bond dimension of lambda tensors in a
    canonical peps

    Args:
        Lambda : 3D array
            Lists of lambda tensors for the canonical peps
        Dnew : int
            The new bond dimension

    Kwargs:
        noise : float
            The maximum magnitude of random noise to be incorporated
            in increasing the bond dimension

    Returns:
        Lambda : 3D array
            Lists of lambda tensors with increased bond dimensions
    """
    if Lambda is not None:
        # Figure out peps size
        Nx = len(Lambda[0])
        Ny = len(Lambda[0][0])
        Dold = Lambda[0][0][0].shape[0]

        # Get unitary tensor for insertion
        identity = zeros((Dnew,Dold),dtype=Lambda[0][0][0].dtype)
        identity[:Dold,:] = eye(Dold,dtype=Lambda[0][0][0].dtype)
        mat = identity + noise*rand((Dnew,Dold),dtype=Lambda[0][0][0].dtype)
        mat = svd(mat)[0]

        # Loop through all possible tensors and increase their sizes
        for ind in range(len(Lambda)):
            for x in range(len(Lambda[ind])):
                for y in range(len(Lambda[ind][x])):
                    Lambda[ind][x][y] = einsum('Ll,l->L',mat,Lambda[ind][x][y])

        # Return result
        return Lambda
    else:
        return None

def increase_peps_mbd(peps,Dnew,noise=1e-10):
    """
    Increase the bond dimension of a peps

    Args:
        peps : 2D Array
            The peps tensors in a list of lists
        Dnew : int
            The new bond dimension

    Kwargs:
        noise : float
            The maximum magnitude of random noise to be incorporated
            in increasing the bond dimension

    Returns:
        peps : 2D Array
            The new peps tensors with increased bond dimensions
    """
    # Figure out peps size
    Nx = len(peps)
    Ny = len(peps[0])
    Dold = peps[0][0].shape[3]

    for col in range(Nx):
        for row in range(Ny):
            # Determine tensor shape
            old_shape = list(peps[row][col].shape)
            new_shape = list(peps[row][col].shape)
            # Increase left bond dimension
            if row != 0:
                new_shape[0] = Dnew
            if col != 0:
                new_shape[1] = Dnew
            if row != Nx-1:
                new_shape[3] = Dnew
                if col != Ny-1:
                    new_shape[4] = Dnew
            # Create an empty tensor
            ten = zeros(new_shape,dtype=peps[row][col].dtype)
            ten[:old_shape[0],:old_shape[1],:old_shape[2],:old_shape[3],:old_shape[4]] = peps[row][col].copy()
            # Add some noise (if needed
            ten_noise = noise*rand(new_shape,dtype=peps[row][col].dtype)
            ten += ten_noise
            # Put new tensor back into peps
            peps[row][col] = ten

    # Return result
    return peps

def copy_peps_tensors(peps):
    """
    Create a copy of the PEPS tensors
    """
<<<<<<< HEAD
    newpeps = []
=======
    cp = []
>>>>>>> 039514a2
    for x in range(len(peps)):
        tmp = []
        for y in range(len(peps[0])):
            tmp += [copy.deepcopy(peps[x][y])]
<<<<<<< HEAD
        newpeps += [tmp]
    return newpeps
=======
        cp += [tmp]
    return cp
>>>>>>> 039514a2

def peps_absorb_lambdas(Gamma,Lambda,mk_copy=False):
    """
    Absorb the lambda tensors into the gamma tensors,
    transforming the peps representations from the canonical
    Gamma-Lambda form into the standard representation.

    Args:
        Gamma : list of lists
            A list of a list of the peps gamma tensors
        Lambda : list of lists of lists
            The lambda tensors (singular value vectors)
            with Lambda[0] being the lambda vecs on the vertical bonds and
            Lambda[1] being the lambda vecs on the horizontal bonds.

    Returns:
        peps : list of lists
            The peps tensors
    """

    if Lambda is not None:
        # Create a copy of Gamma (if needed)
        if mk_copy:
            Gamma = copy_peps_tensors(Gamma)

        # Figure out peps lattice size
        Nx = len(Gamma)
        Ny = len(Gamma[0])

        # loop through all sites, absorbing the "singular values"
        for x in range(Nx):
            for y in range(Ny):
                # Absorb lambdas that are to the right and above (not symmetric
                # but better for precision)
                if x is not Nx-1:
                    Gamma[x][y] = einsum('ldpru,r->ldpru',Gamma[x][y],Lambda[1][x][y])
                if y is not Ny-1:
                    Gamma[x][y] = einsum('ldpru,u->ldpru',Gamma[x][y],Lambda[0][x][y])
    # Return results
    return Gamma

def load_peps(fname):
    """
    Load a saved PEPS into a new PEPS object

    Args:
        fname : str
            The file which holds the saved PEPS object

    Returns:
        peps : PEPS object
            A peps object with the saved PEPS loaded
    """
    # Open File
    f = open_file(fname,'r')

    # Get PEPS info
    Nx = get_dataset('Nx')
    Ny = get_dataset('Ny')
    shape = get_dataset('shape')
    d = get_dataset('d')
    D = get_dataset('D')
    chi = get_dataset('chi')
    norm_tol = get_dataset('norm_tol')
    canonical = get_dataset('canonical')
    singleLayer = get_dataset('singleLayer')
    max_norm_iter = get_dataset('max_norm_iter')
    norm_BS_upper = get_dataset('norm_BS_upper')
    norm_BS_lower = get_dataset('norm_BS_lower')
    norm_BS_print = get_dataset('norm_BS_print')
    dtype = get_dataset('tensor_0_0').dtype
    fname = get_dataset('fname')
    fdir = get_dataset('fdir')

    # Create new PEPS object
    peps = PEPS(Nx=Nx,Ny=Ny,d=d,D=D,
                chi=chi,norm_tol=norm_tol,
                canonical=canonical,
                singleLayer=singleLayer,
                max_norm_iter=max_norm_iter,
                norm_BS_upper=norm_BS_upper,
                norm_BS_lower=norm_BS_lower,
                dtype=dtype,normalize=False,
                fdir=fdir,fname=fname+'_loaded')

    # Load PEPS Tensors
    for i in range(Nx):
        for j in range(Ny):
            peps.tensors[i][j] = get_dataset('tensor_{}_{}'.format(i,j))

    # Load lambda tensors (if there)
    if canonical:
        for ind in range(len(self.ltensors)):
            for x in range(len(self.ltensors[ind])):
                for y in range(len(self.ltensors[ind][x])):
                    peps.ltensors[ind][x][y] = get_dataset('ltensor_{}_{}_{}'.format(ind,x,y))

    # Return resulting PEPS
    return peps

# -----------------------------------------------------------------
# PEPS Class

class PEPS:
    """
    A class to hold and manipulate PEPS
    """

    def __init__(self,Nx=10,Ny=10,d=2,D=2,
                 chi=None,norm_tol=20,canonical=False,
                 singleLayer=True,max_norm_iter=50,
                 norm_BS_upper=1.0,norm_BS_lower=0.0,
                 norm_BS_print=1,dtype=float_,normalize=True,
                 fname=None,fdir='./'):
        """
        Create a random PEPS object

        Args:
            self : PEPS Object

        Kwargs:
            Nx : int
                The length of the lattice in the x-direction
            Ny : int
                The length of the lattice in the y-direction
            d : int
                The local bond dimension
            D : int
                The auxilliary bond dimension
            chi : int
                The boundary mpo maximum bond dimension
            norm_tol : float
                How close to 1. the norm should be before exact
                artihmetic is used in the normalization procedure.
                See documentation of normalize_peps() function
                for more details.
            canonical : bool
                A PEPS in the Gamma Lambda formalism, with diagonal
                matrices between each set of PEPS tensors
            singleLayer : bool
                Whether to use a single layer environment
                (currently only option implemented)
            max_norm_iter : int
                The maximum number of normalization iterations
            norm_BS_upper : float
                The upper bound for the binary search factor
                during normalization.
            norm_BS_lower : float
                The lower bound for the binary search factor
                during normalization.
            norm_BS_print : boolean
                Controls output of binary search normalization
                procedure.
            dtype : dtype
                The data type for the PEPS
            normalize : bool
                Whether the initial random peps should be normalized
            fname : str
                Where the PEPS will be saved as an .npz file, if None,
                then the default is 'peps_Nx{}_Ny{}_D{}'
            fdir : str
                The directory where the PEPS will be saved, default is
                current working directory

        Returns:
            PEPS : PEPS Object
                The resulting random projected entangled pair
                state as a PEPS object
        """
        # Collect input arguments
        self.Nx          = Nx
        self.Ny          = Ny
        self.shape       = (Nx,Ny)
        self.d           = d
        self.D           = D
        if chi is None: chi = D**2
        self.chi         = chi
        self.norm_tol    = norm_tol
        self.canonical   = canonical
        self.singleLayer = singleLayer
        self.max_norm_iter = max_norm_iter
        self.dtype       = dtype
        self.norm_BS_upper = norm_BS_upper
        self.norm_BS_lower = norm_BS_lower
        self.norm_BS_print = norm_BS_print
        if fname is None:
            self.fname = 'peps_Nx{}_Ny{}_D{}'.format(Nx,Ny,D)
        else:
            self.fname = fname
        self.fdir          = fdir


        # Make a random PEPS
        self.tensors = make_rand_peps(self.Nx,
                                      self.Ny,
                                      self.d,
                                      self.D,
                                      dtype=self.dtype)

        # Add in lambda "singular value" matrices
        if self.canonical:
            self.ltensors = make_rand_lambdas(self.Nx,
                                              self.Ny,
                                              self.D,
                                              self.dtype)
        else:
            self.ltensors = None

        # Normalize the PEPS
        if normalize:
            self.normalize()

    def calc_bmpo_left(self,col,chi=4,singleLayer=True,truncate=True,return_all=False):
        """
        Calculate the left boundary MPO

        Args:
            peps : List
                A list of lists containing the peps tensors
            col : int
                The last column for which you need the environment

        Kwargs:
            chi : int
                The maximum bond dimension of the boundary MPO
            single_layer : bool
                Indicates whether to use a single layer environment
                (currently it is the only option...)
            truncate : bool
                Whether or not to do an svd and truncate the resulting
                boundary mpo
            return_all : bool
                Whether to return a list of boundary mpos upto col or just
                return the boundary mpo for col.

        returns:
            bound_mpo : list
                An mpo stored as a list, corresponding to the
                resulting boundary mpo.
        """
        if chi is None:
            chi = self.chi
        if singleLayer is None:
            singleLayer = self.singleLayer
        return calc_left_bound_mpo(self,col,chi=chi,singleLayer=singleLayer,truncate=truncate,return_all=return_all)

    def calc_bmpo_right(self,col,chi=None,singleLayer=None,truncate=True,return_all=False):
        """
        Calculate the right boundary MPO

        Args:
            peps : List
                A list of lists containing the peps tensors
            col : int or list of ints
                The column(s) for which you need the environment

        Kwargs:
            chi : int
                The maximum bond dimension of the boundary MPO
            single_layer : bool
                Indicates whether to use a single layer environment
                (currently it is the only option...)
            truncate : bool
                Whether or not to do an svd and truncate the resulting
                boundary mpo
            return_all : bool
                Whether to return a list of boundary mpos upto col or just
                return the boundary mpo for col.

        returns:
            bound_mpo : list
                An mpo stored as a list, corresponding to the
                resulting boundary mpo.

        """
        if chi is None:
            chi = self.chi
        if singleLayer is None:
            singleLayer = self.singleLayer
        return calc_right_bound_mpo(self,col,chi=chi,singleLayer=singleLayer,truncate=truncate,return_all=return_all)

    def calc_norm(self,chi=None,singleLayer=None):
        """
        Calculate the norm of the PEPS

        Args:
            self : PEPS Object

        Kwargs:
            chi : int
                The boundary MPO bond dimension
            single_layer : bool
                Indicates whether to use a single layer environment
                (currently it is the only option...)

        Returns:
            norm : float
                The (approximate) norm of the PEPS
        """
        if chi is None: chi = self.chi
        if singleLayer is None: singleLayer = self.singleLayer
        return calc_peps_norm(self,chi=chi,singleLayer=singleLayer)

    def normalize(self,max_iter=None,norm_tol=None,chi=None,up=None,down=None,
                    singleLayer=None):
        """
        Normalize the full PEPS

        Args:
            self : PEPS Object
                The PEPS to be normalized

        Kwargs:
            max_iter : int
                The maximum number of iterations of the normalization
                procedure. Default is 20.
            norm_tol : int
                We require the measured norm to be within the bounds
                10^(-norm_tol) < norm < 10^(norm_tol) before we do
                exact arithmetic to get the norm very close to 1. Default
                is 20.
            chi : int
                Boundary MPO maximum bond dimension
            up : float
                The upper bound for the binary search factor. Default is 1.0,
                which assumes that the norm of the initial PEPS is greater
                than 1 (this is almost always true).
            down : float
                The lower bound for the binary search factor. Default is 0.0.
                The intial guess for the scale factor is the midpoint
                between up and down. It's not recommended to adjust the
                up and down parameters unless you really understand what
                they are doing.
            single_layer : bool
                Indicates whether to use a single layer environment
                (currently it is the only option...)

        Returns:
            norm : float
                The approximate norm of the PEPS after the normalization
                procedure
        """
        # Figure out good chi (if not given)
        if chi is None: chi = self.chi
        if max_iter is None: max_iter = self.max_norm_iter
        if norm_tol is None: norm_tol = self.norm_tol
        if up is None: up = self.norm_BS_upper
        if down is None: down = self.norm_BS_lower
        if singleLayer is None: singleLayer = self.singleLayer
        # Run the normalization procedure
        norm, self.tensors = normalize_peps(self,
                                      max_iter = max_iter,
                                      norm_tol = norm_tol,
                                      chi = chi,
                                      up = up,
                                      down = down,
                                      singleLayer=singleLayer)

        return norm

    def calc_op(self,ops,chi=None,normalize=True,return_sum=True,ket=None):
        """
        Calculate the expectation value for a given operator

        Args:
            self : PEPS Object
                The PEPS to be normalized
            ops :
                The operator to be contracted with the peps

        Kwargs:
            chi : int
                The maximum bond dimension for the boundary mpo
            normalize : bool
                Whether to divide the resulting operator value by the peps norm
            return_sum : bool
                Whether to either return an array of the results, the same shape
                as ops, or a summation of all operators
            ket : PEPS Object
                A second peps, to use as the ket, in the operator contraction

        Returns:
            val : float
                The resulting observable's expectation value
        """
        if chi is None: chi = self.chi
        # Calculate the operator's value
        return calc_peps_op(self,ops,chi=chi,normalize=normalize,return_sum=return_sum,ket=ket)

    def increase_mbd(self,newD,chi=None,noise=0.01,normalize=True):
        """
        Increase the maximum bond dimension of the peps

        Args:
            self : PEPS Object
                The PEPS to be normalized

        Kwargs:
            new_chi : int
                The new bond dimension for the boundary mpo

        """
        if newD is not None:
            self.chi = chi
        self.tensors = increase_peps_mbd(self.tensors,newD,noise=noise)
        self.ltensors = increase_peps_mbd_lambda(self.ltensors,newD,noise=noise)
        self.normalize()

    def absorb_lambdas(self):
        """
        Absorb the lambda from the canonical Gamma-Lambda PEPS
        form to return the normal PEPS form.

        Args:
            self : PEPS Object
                The PEPS to be normalized
        """
        self.tensors = peps_absorb_lambdas(self.tensors,self.ltensors)
        self.ltensors = None

    def __len__(self):
        return self.Nx

    def __getitem__(self,ind):
        return self.tensors[ind]

    def __setitem__(self,ind,item):
        self.tensors[ind] = item

    def copy(self):
        """
        Return a copy of this PEPS
        """
        peps_copy = PEPS(Nx=self.Nx,Ny=self.Ny,d=self.d,D=self.D,
                         chi=self.chi,norm_tol=self.norm_tol,
                         canonical=self.canonical,
                         singleLayer=self.singleLayer,
                         max_norm_iter=self.max_norm_iter,
                         norm_BS_upper=self.norm_BS_upper,
                         norm_BS_lower=self.norm_BS_lower,
                         dtype=self.dtype,normalize=False,
                         fdir=self.fdir,fname=self.fname+'_cp')

        # Copy peps tensors
        for i in range(self.Nx):
            for j in range(self.Ny):
                peps_copy.tensors[i][j] = copy.deepcopy(self.tensors[i][j])

        # Copy lambda tensors (if there)
        if self.ltensors is not None:
            for ind in range(len(self.ltensors)):
                for x in range(len(self.ltensors[ind])):
                    for y in range(len(self.ltensors[ind][x])):
                        peps_copy.ltensors[ind][x][y] = copy.deepcopy(self.ltensors[ind][x][y])


        # Return result
        return peps_copy

    def rotate(self,clockwise=True):
        """
        Rotate the peps

        Args:
            peps : a list of a list containing peps tensors
                The initial peps tensor

        Kwargs:
            clockwise : bool
                Rotates clockwise if True, counter-clockwise
                otherwise

        """
        self.tensors = rotate_peps(self.tensors,clockwise=clockwise)
        self.ltensors= rotate_lambda(self.ltensors,clockwise=clockwise)
        Nx_ = self.Nx
        Ny_ = self.Ny
        self.Nx = Ny_
        self.Ny = Nx_
        self.shape = (self.Nx,self.Ny)

    def flip(self):
        """
        Flip the peps columns
        """
        self.tensors = flip_peps(self.tensors)
        self.ltensors= flip_lambda(self.ltensors)

    def save(self):
        """
        Save the PEPS tensors
        """
        # Create file
        f = open_file(self.fdir+self.fname,'w')
        # Add PEPS Info
        create_dataset(f,'Nx',self.Nx)
        create_dataset(f,'Ny',self.Ny)
        create_dataset(f,'shape',self.shape)
        create_dataset(f,'d',self.d)
        create_dataset(f,'D',self.D)
        create_dataset(f,'chi',self.chi)
        create_dataset(f,'norm_tol',self.norm_tol)
        create_dataset(f,'canonical',self.canonical)
        create_dataset(f,'singleLayer',self.singleLayer)
        create_dataset(f,'max_norm_iter',self.max_norm_iter)
        create_dataset(f,'norm_BS_upper',self.norm_BS_upper)
        create_dataset(f,'norm_BS_lower',self.norm_BS_lower)
        create_dataset(f,'norm_BS_print',self.norm_BS_print)
        #create_dataset(f,'dtype',self.dtype) # NOTE - Not able to save dtype...
        create_dataset(f,'fname',self.fname)
        create_dataset(f,'fdir',self.fdir)
        # Add PEPS Tensors
        for i in range(len(self.tensors)):
            for j in range(len(self.tensors[i])):
                create_dataset(f,'tensor_{}_{}'.format(i,j),self.tensors[i][j])
        # Add Lambda Tensors (if Canonical)
        if self.ltensors is not None:
            for ind in range(len(self.ltensors)):
                for x in range(len(self.ltensors[ind])):
                    for y in range(len(self.ltensors[ind][x])):
                        create_dataset(f,'ltensor_{}_{}_{}'.format(ind,x,y),self.ltensors[ind][x][y])
        # Close file
        close_file(f)<|MERGE_RESOLUTION|>--- conflicted
+++ resolved
@@ -1477,14 +1477,8 @@
     # Absorb Lambda tensors if needed
     if peps.ltensors is not None:
         peps = peps_absorb_lambdas(peps.tensors,peps.ltensors,mk_copy=True)
-<<<<<<< HEAD
-    if ket is not None:
-        if ket.ltensors is not None:
-            ket = peps_absorb_lambdas(ket.tensors,ket.ltensors,mk_copy=True)
-=======
     if ket is not None and ket.ltensors is not None:
         ket = peps_absorb_lambdas(ket.tensors,ket.ltensors,mk_copy=True)
->>>>>>> 039514a2
 
     # Calculate contribution from interactions between columns
     col_energy = calc_all_column_op(peps,ops[0],chi=chi,normalize=normalize,return_sum=return_sum,ket=ket)
@@ -1601,22 +1595,13 @@
     """
     Create a copy of the PEPS tensors
     """
-<<<<<<< HEAD
-    newpeps = []
-=======
     cp = []
->>>>>>> 039514a2
     for x in range(len(peps)):
         tmp = []
         for y in range(len(peps[0])):
             tmp += [copy.deepcopy(peps[x][y])]
-<<<<<<< HEAD
-        newpeps += [tmp]
-    return newpeps
-=======
         cp += [tmp]
     return cp
->>>>>>> 039514a2
 
 def peps_absorb_lambdas(Gamma,Lambda,mk_copy=False):
     """

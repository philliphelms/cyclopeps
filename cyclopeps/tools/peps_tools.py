"""
Tools for Projected Entangled Pair States

Author: Phillip Helms <phelms@caltech.edu>
Date: July 2019

.. Note, peps tensors are stored in order:

          (5) top
             |
(1) left  ___|___ (4) right
             |\
             | \
    (2) bottom  (3) physical
"""

from cyclopeps.tools.gen_ten import rand,einsum,eye,ones,svd_ten,zeros
#from cyclopeps.tools.params import *
from symtensor.settings import load_lib
from cyclopeps.tools.utils import *
from cyclopeps.tools.mps_tools import MPS,identity_mps
from numpy import float_
import copy
FLIP = {'+':'-','-':'+'}

# +++++++++++++++++++++++++++++++++++++++++++++++++++++++++++++++++++++++++
# PEPS ENVIRONMENT FUNCTIONS
# +++++++++++++++++++++++++++++++++++++++++++++++++++++++++++++++++++++++++
def copy_tensor_list(ten_list):
    """
    Create a copy of a list of tensors
    """
    ten_list_cp = [None]*len(ten_list)
    for i in range(len(ten_list)):
        ten_list_cp[i] = ten_list[i].copy()
    return ten_list_cp

def init_left_bmpo_sl(bra, ket=None, chi=4, truncate=True):
    """
    Create the initial boundary mpo for a peps

    Args:
        bra : list
            A list containing the tensors for a single peps column

    Kwargs:
        chi : int
            The maximum bond dimension for the boundary mpo
        truncate : bool
            Whether or not to do an svd and truncate the resulting
            boundary mpo
        ket : PEPS Object
            A second peps column, to use as the ket
            If None, then the bra col will be used

    Returns:
        bound_mpo : list
            An updated boundary mpo
    """
    mpiprint(3,'Initial Layer of left boundary mpo (sl)')

    # Find size of peps column and dims of tensors
    Ny = len(bra)
    _,_,d,D,_ = bra[0].shape

    # Copy the ket column if needed
    bra = copy_tensor_list(bra)
    if ket is None:
        ket = copy_tensor_list(bra)

    # Make list to hold resulting mpo
    bound_mpo = []

    for row in range(Ny):
        # Remove l and L empty indices
        ket[row] = ket[row].remove_empty_ind(0)
        bra[row] = bra[row].remove_empty_ind(0)
        # Add Bra-ket contraction
        res = einsum('dpru,DpRU->dDRurU',ket[row],bra[row])
        # Merge inds to make it an MPO
        res.merge_inds([0,1])
        res.merge_inds([2,3,4])
        # Append to boundary_mpo
        bound_mpo.append(res)

        # Add correct identity
        (_,_,Dr,Du) = ket[row].shape
        (_,_,Zr,Zu) = ket[row].qn_sectors
        I1 = eye(Dr,
                 Zr,
                 is_symmetric=ket[row].is_symmetric,
                 backend=ket[row].backend)
        I2 = eye(Du,
                 Zu,
                 is_symmetric=ket[row].is_symmetric,
                 backend=ket[row].backend)
        I3 = eye(Du,
                 Zu,
                 is_symmetric=ket[row].is_symmetric,
                 backend=ket[row].backend)
        Itmp = einsum('du,UD->dDuU',I3,I2)
        I = einsum('dDuU,lr->dlDruU',Itmp,I1)
        # Set symmetry since identity's is ambiguous
        if I.sym is not None:
            # If this assertion fails, the sign update must be rewritten
            assert(len(res.sym[0]) == 6)
            I.update_signs(FLIP[res.sym[0][3]]+FLIP[res.sym[0][4]]+FLIP[res.sym[0][5]]+\
                           res.sym[0][4]+res.sym[0][3]+res.sym[0][5])

        # Merge inds to make it an MPO
        I.merge_inds([0,1,2])
        I.merge_inds([2,3])

        # Append to the boundary mpo
        bound_mpo.append(I)

    # Put result into an MPS -------------------------------------------
    bound_mps = MPS(bound_mpo)

    # Reduce bond dimension
    if truncate:
        mpiprint(5,'Truncating Boundary MPS')
        if DEBUG:
            mpiprint(6,'Computing initial bmpo norm')
            norm0 = bound_mps.norm()
        bound_mps = bound_mps.apply_svd(chi)
        if DEBUG:
            mpiprint(6,'Computing resulting bmpo norm')
            norm1 = bound_mps.norm()
            mpiprint(4,'Norm Difference for chi={}: {}'.format(chi,abs(norm0-norm1)/abs(norm0)))
    return bound_mps

def left_bmpo_sl_add_ket(ket,bound_mpo,D,Ny,chi=4,truncate=True):
    """
    Add the ket layer to the boundary mpo
    """
    mpiprint(4,'Adding Ket')

    # Make list to hold resulting mpo
    bound_mpo_new = []

    for row in range(Ny):
        mpiprint(5,'Adding Site {} to Ket'.format(row))

        # Add Correct Identity
        mpiprint(6,'Adding Identity to ket boundary mps')
        (Dl,Dd,Dp,Dr,Du) = ket[row].shape
        (Zl,Zd,Zp,Zr,Zu) = ket[row].qn_sectors
        I1 = eye(Dd,
                 Zd,
                 is_symmetric=ket[row].is_symmetric,
                 backend=ket[row].backend)
        # Create identity
        I = einsum('mLn,du->mdLnu',bound_mpo[2*row],I1)
        # Adjust symmetry (identity gives flexibility)
        if I.sym is not None:
            bmposgn = list(bound_mpo[2*row].get_signs())
            Isgn = list(I.get_signs())
            ketsgn = list(ket[row].get_signs())
            newsgn = ''.join(bmposgn[i] for i in bound_mpo[2*row].legs[0])
            newsgn += ''.join(FLIP[ketsgn[i]] for i in ket[row].legs[1])
            newsgn += ''.join(bmposgn[i] for i in bound_mpo[2*row].legs[1])
            newsgn += ''.join(bmposgn[i] for i in bound_mpo[2*row].legs[2])
            newsgn += ''.join(ketsgn[i] for i in ket[row].legs[1])
            I.update_signs(newsgn)
            
        # Reshape it into an MPO
        I.merge_inds([0,1])
        I.merge_inds([2,3])
        # Append to boundary MPO
        bound_mpo_new.append(I)

        # Add ket contraction
        mpiprint(6,'Adding ket tensor to boundary mps')
        # Contract with boundary mpo
        res = einsum('mln,ldpru->mdrpnu',bound_mpo[2*row+1],ket[row])
        # Reshape it into an MPO
        if row == Ny-1:
            res = res.remove_empty_ind(len(res.legs)-1)
            res.merge_inds([0,1])
            res.merge_inds([1,2])
        else:
            res.merge_inds([0,1])
            res.merge_inds([1,2])
            res.merge_inds([2,3])
        # Append to boundary MPO
        bound_mpo_new.append(res)

    # Put result into an MPS -------------------------------------------
    bound_mps = MPS(bound_mpo_new)

    # Reduce bond dimension
    if truncate:
        mpiprint(5,'Truncating Boundary MPS')
        if DEBUG:
            mpiprint(6,'Computing initial bmpo norm')
            norm0 = bound_mps.norm()
        bound_mps = bound_mps.apply_svd(chi)
        if DEBUG:
            mpiprint(6,'Computing resulting bmpo norm')
            norm1 = bound_mps.norm()
            mpiprint(4,'Norm Difference for chi={}: {}'.format(chi,abs(norm0-norm1)/abs(norm0)))

    return bound_mps

def left_bmpo_sl_add_bra(bra,bound_mpo,D,Ny,chi=4,truncate=True):
    """
    Add the bra layer to the boundary mpo
    """
    mpiprint(4,'Adding Bra')
    # Make list to hold resulting mpo
    bound_mpo_new = []

    for row in range(Ny):

        # Add bra contraction
        res = einsum('mLn,LDPRU->mDRnUP',bound_mpo[2*row],bra[row])
        # Save some useful info
        if res.sym is not None: ressgn = list(res.get_signs())
        resleg = res.legs
        # Reshape it into an MPO
        if row == 0:
            res = res.remove_empty_ind(0)
            res.merge_inds([2,3,4])
        else:
            res.merge_inds([0,1])
            res.merge_inds([2,3,4])
        # Append to new boundary MPO
        bound_mpo_new.append(res)

        # Add correct identity
        mpiprint(6,'Adding Identity to boundary mps')
        # Unmerge bmps tensor
        bound_tens = bound_mpo[2*row+1]
        bound_tens.unmerge_ind(1)
        # Create identity tensor
        (Dl,Dd,Dp,Dr,Du) = bra[row].shape
        (Zl,Zd,Zp,Zr,Zu) = bra[row].qn_sectors
        I1 = eye(Du,
                Zu,
                is_symmetric=bra[row].is_symmetric,
                backend=bra[row].backend)
        # Create correct tensor
        I = einsum('mrpn,DU->mDprnU',bound_tens,I1)
        # Adjust symmetry (identity gives flexibility)
        if I.sym is not None:
            bmposgn = list(bound_tens.get_signs())
            Isgn = list(I.get_signs())
            brasgn = list(bra[row].get_signs())
            newsgn  = ''.join(FLIP[ressgn[i]] for i in resleg[3])
            add = ''.join(FLIP[ressgn[i]] for i in resleg[4])
            newsgn += add
            add = ''.join(FLIP[ressgn[i]] for i in resleg[5])
            newsgn += add
            add = ''.join(FLIP[ressgn[i]] for i in resleg[2])
            newsgn += add
            if ''.join(FLIP[ressgn[i]] for i in resleg[3]) == ''.join(bmposgn[i] for i in bound_tens.legs[0]):
                add = ''.join(bmposgn[i] for i in bound_tens.legs[3])
            else:
                add = ''.join(FLIP[bmposgn[i]] for i in bound_tens.legs[3])
            newsgn += add
            add = ''.join(ressgn[i] for i in resleg[4])
            newsgn += add
            I.update_signs(newsgn)
        # Reshape it back into an MPO
        if row == Ny-1:
            I = I.remove_empty_ind(len(I.legs)-1)
            I.merge_inds([0,1,2])
        else:
            I.merge_inds([0,1,2])
            I.merge_inds([2,3])
        # Append to new boundary MPO
        bound_mpo_new.append(I)

    # Put result into an MPS -------------------------------------------
    bound_mps = MPS(bound_mpo_new)

    # Reduce bond dimension
    if truncate:
        mpiprint(5,'Truncating Boundary MPS')
        if DEBUG:
            mpiprint(6,'Computing initial bmpo norm')
            norm0 = bound_mps.norm()
        bound_mps = bound_mps.apply_svd(chi)
        if DEBUG:
            mpiprint(6,'Computing resulting bmpo norm')
            norm1 = bound_mps.norm()
            mpiprint(4,'Norm Difference for chi={}: {}'.format(chi,abs(norm0-norm1)/abs(norm0)))
    return bound_mps

def left_bmpo_sl(bra, bound_mpo, chi=4,truncate=True,ket=None):
    """
    Add two layers to the single layer boundary mpo environment

    Args:
        bra : list
            A list containing the tensors for a single peps column
        bound_mpo : list
            A list containing the tensors for the left neighboring
            boundary mpo

    Kwargs:
        chi : int
            The maximum bond dimension for the boundary mpo
        truncate : bool
            Whether or not to do an svd and truncate the resulting
            boundary mpo
        ket : PEPS Object
            A second peps column, to use as the ket
            If None, then the bra col will be used

    Returns:
        bound_mpo : list
            An updated boundary mpo
    """
    mpiprint(3,'Updating boundary mpo (sl)')
    # Find size of peps column and dims of tensors
    Ny = len(bra)
    _,_,d,D,_ = bra[0].shape

    # Copy the ket column if needed
    bra = copy_tensor_list(bra)
    if ket is None:
        ket = copy_tensor_list(bra)

    # First Layer (ket) #####################################
    bound_mpo = left_bmpo_sl_add_ket(ket,bound_mpo,D,Ny,chi=chi,truncate=truncate)
    # Second Layer (bra) ####################################
    bound_mpo = left_bmpo_sl_add_bra(bra,bound_mpo,D,Ny,chi=chi,truncate=truncate)

    # Return result
    return bound_mpo

def left_update_sl(peps_col, bound_mpo, chi=4,truncate=True,ket=None):
    """
    Update the boundary mpo, from the left, moving right, using single layer

    Args:
        peps_col : list
            A list containing the tensors for a single peps column
        bound_mpo : list
            The neighboring boundary mpo, which will be updated

    Kwargs:
        chi : int
            The maximum bond dimension for the boundary mpo
        truncate : bool
            Whether or not to do an svd and truncate the resulting
            boundary mpo
        ket : PEPS Object
            A second peps column, to use as the ket

    Returns:
        bound_mpo : list
            An updated boundary mpo
    """
    # Check if we are at left edge
    if bound_mpo is None:
        bound_mpo = init_left_bmpo_sl(peps_col,chi=chi,truncate=truncate,ket=ket)
    # Otherwise update is generic
    else:
        # Start from bottom of the column
        bound_mpo = left_bmpo_sl(peps_col,bound_mpo,chi=chi,truncate=truncate,ket=ket)
    return bound_mpo

def left_update(peps_col,bound_mpo,chi=4,ket=None):
    mpiprint(0,'Only single layer environment implemented')
    raise NotImplemented

def update_left_bound_mpo(peps_col, bound_mpo, chi=4, singleLayer=True,truncate=True,ket_col=None):
    """
    Update the boundary mpo, from the left, moving right

    Args:
        peps_col : list
            A list containing the tensors for a single peps column
        bound_mpo : list
            The neighboring boundary mpo, which will be updated

    Kwargs:
        chi : int
            The maximum bond dimension for the boundary mpo
        singleLayer : bool
            Indicates whether to use a single layer environment
            (currently it is the only option...)
        truncate : bool
            Whether or not to do an svd and truncate the resulting
            boundary mpo
        ket_col : PEPS Object
            A second peps column, to use as the ket

    Returns:
        bound_mpo : list
            An updated boundary mpo
    """
    if singleLayer:
        return left_update_sl(peps_col,bound_mpo,chi=chi,truncate=truncate,ket=ket_col)
    else:
        return left_update(peps_col,bound_mpo,chi=chi,truncate=truncate,ket=ket_col)

def calc_left_bound_mpo(peps,col,chi=4,singleLayer=True,truncate=True,return_all=False,ket=None):
    """
    Calculate the left boundary MPO

    Args:
        peps : List
            A list of lists containing the peps tensors
        col : int
            The last column for which you need the environment

    Kwargs:
        chi : int
            The maximum bond dimension of the boundary MPO
        single_layer : bool
            Indicates whether to use a single layer environment
            (currently it is the only option...)
        truncate : bool
            Whether or not to do an svd and truncate the resulting
            boundary mpo
        return_all : bool
            Whether to return a list of boundary mpos upto col or just
            return the boundary mpo for col.
        ket : PEPS Object
            A second peps, to use as the ket, in the operator contraction

    returns:
        bound_mpo : list
            An mpo stored as a list, corresponding to the
            resulting boundary mpo.

    """
    mpiprint(2,'Computing Left boundary MPO')
    # Determine the dimensions of the peps
    Nx = len(peps)
    Ny = len(peps[0])

    # Loop through the columns, creating a boundary mpo for each
    bound_mpo = [None]*(col-1)
    for colind in range(col-1):
        mpiprint(4,'Updating left boundary mpo')
        if ket is not None:
            ket_col = ket[colind][:]
        else: ket_col = None
        if colind == 0:
            bound_mpo[colind] = update_left_bound_mpo(peps[colind][:], None, chi=chi, singleLayer=singleLayer,truncate=truncate,ket_col=ket_col)
        else:
            bound_mpo[colind] = update_left_bound_mpo(peps[colind][:], bound_mpo[colind-1], chi=chi, singleLayer=singleLayer,truncate=truncate,ket_col=ket_col)

    # Return result
    if return_all:
        return bound_mpo
    else:
        return bound_mpo[-1]

def calc_right_bound_mpo(peps,col,chi=4,singleLayer=True,truncate=True,return_all=False,ket=None):
    """
    Calculate the right boundary MPO

    Args:
        peps : List
            A list of lists containing the peps tensors
        col : int or list of ints
            The column(s) for which you need the environment

    Kwargs:
        chi : int
            The maximum bond dimension of the boundary MPO
        single_layer : bool
            Indicates whether to use a single layer environment
            (currently it is the only option...)
        truncate : bool
            Whether or not to do an svd and truncate the resulting
            boundary mpo
        return_all : bool
            Whether to return a list of boundary mpos upto col or just
            return the boundary mpo for col.
        ket : PEPS Object
            A second peps, to use as the ket, in the operator contraction

    returns:
        bound_mpo : list
            An mpo stored as a list, corresponding to the
            resulting boundary mpo.

    """
    mpiprint(2,'Computing Left boundary MPO')

    # Determine the dimensions of the peps
    Nx = len(peps)
    Ny = len(peps[0])

    # Flip the peps
    peps = flip_peps(peps)
    if ket is not None:
        ket = flip_peps(ket)
    col = Nx-col

    # Loop through the columns, creating a boundary mpo for each
    bound_mpo = [None]*(col-1)
    for colind in range(col-1):
        mpiprint(4,'Updating boundary mpo')
        if ket is not None:
            ket_col = ket[colind][:]
        else: ket_col = None
        if colind == 0:
            bound_mpo[colind] = update_left_bound_mpo(peps[colind][:], None, chi=chi, singleLayer=singleLayer, truncate=truncate, ket_col=ket_col)
        else:
            bound_mpo[colind] = update_left_bound_mpo(peps[colind][:], bound_mpo[colind-1], chi=chi, singleLayer=singleLayer, truncate=truncate, ket_col=ket_col)

    # Unflip the peps
    peps = flip_peps(peps)
    if ket is not None:
        ket = flip_peps(ket)

    # Return results
    if return_all:
        return bound_mpo[::-1]
    else:
        return bound_mpo[-1]

def rotate_peps(peps,clockwise=True):
    """
    Rotate a peps

    Args:
        peps : a list of a list containing peps tensors
            The initial peps tensor

    Kwargs:
        clockwise : bool
            Rotates clockwise if True, counter-clockwise
            otherwise

    Returns:
        peps : a list of a list containing peps tensors
            The horizontally flipped version of the peps
            tensor. This is flipped such that ...
    """

    # Get system size
    Nx = len(peps)
    Ny = len(peps[0])

    # Create empty peps
    rpeps = []
    for y in range(Ny):
        tmp = []
        for x in range(Nx):
            tmp += [None]
        rpeps += [tmp]

    # Copy peps, but rotated
    for x in range(Nx):
        for y in range(Ny):
            if clockwise:
                # Copy Correct Tensor
                rpeps[y][Nx-1-x] = peps[x][y].copy()
                # Reorder Indices
                rpeps[y][Nx-1-x] = rpeps[y][Nx-1-x].transpose([1,3,2,4,0])
            else:
                # Copy Correct Tensor
                rpeps[Ny-1-y][x] = peps[x][y].copy()
                # Reorder Indices
                rpeps[Ny-1-y][x] = rpeps[Ny-1-y][x].transpose([4,0,2,1,3])

    # Return Rotated peps
    return rpeps

def rotate_lambda(Lambda,clockwise=True):
    """
    Rotate the Lambda tensors for the canonical PEPS representation
    """
    if Lambda is not None:

        # Get system size (of rotated lambda)
        Ny = len(Lambda[0])
        Nx = len(Lambda[1][0])

        # Lambda tensors along vertical bonds
        vert = []
        for x in range(Nx):
            tmp = []
            for y in range(Ny-1):
                if clockwise:
                    tmp += [Lambda[1][Ny-2-y][x].copy()]
                else:
                    tmp += [Lambda[1][y][Nx-1-x].copy()]
            vert += [tmp]

        # Lambda tensors along horizontal bonds
        horz = []
        for x in range(Nx-1):
            tmp = []
            for y in range(Ny):
                if clockwise:
                    tmp += [Lambda[0][Ny-1-y][x].copy()]
                else:
                    tmp += [Lambda[0][y][Nx-2-x].copy()]
            horz += [tmp]

        # Combine vertical and horizontal lambdas
        rLambda = [vert,horz]
        return rLambda
    else:
        return None

def flip_peps(peps,mk_copy=True):
    """
    Flip a peps horizontally

    Args:
        peps : a list of a list containing peps tensors
            The initial peps tensor

    Kwargs:
        mk_copy : bool
            Whether to make this a copy of the original peps

    Returns:
        peps : a list of a list containing peps tensors
            The horizontally flipped version of the peps
            tensor. This is a copy of the original peps
    """

    # Get system size
    Nx = len(peps)
    Ny = len(peps[0])

    # Create empty peps
    fpeps = []
    for x in range(Nx):
        tmp = []
        for y in range(Ny):
            tmp += [None]
        fpeps += [tmp]

    # Copy peps, but flipped
    for x in range(Nx):
        for y in range(Ny):
            # Copy Correct Tensor
            fpeps[x][y] = peps[(Nx-1)-x][y].copy()
            # Reorder Indices
            fpeps[x][y] = fpeps[x][y].transpose([3,1,2,0,4])

    # Return Flipped peps
    return fpeps

def flip_lambda(Lambda):
    """
    Flip the lambda tensors (part of the canonical peps) horizontally

    Args:
        Lambda :

    Returns:
        Lambda :
            The horizontally flipped version of the lambda
            tensor. This is flipped such that ...
    """

    if Lambda is not None:
        # Get system size
        Nx = len(Lambda[0])
        Ny = len(Lambda[1][0])

        # Lambda tensors along vertical bonds
        vert = []
        for x in range(Nx):
            tmp = []
            for y in range(Ny-1):
                tmp += [Lambda[0][(Nx-1)-x][y].copy()]
            vert += [tmp]
        # Lambda tensors along horizontal bonds
        horz = []
        for x in range(Nx-1):
            tmp = []
            for y in range(Ny):
                tmp += [Lambda[1][(Nx-2)-x][y].copy()]
            horz += [tmp]

        # Add to tensors
        fLambda = [vert,horz]

        # Return Flipped peps
        return fLambda
    else:
        return None

def peps_col_to_mps(peps_col):
    """
    Convert a PEPS column into an MPS.
    The structure of the resulting MPS tensors is:

        left/phys/right
              |
              |
    bottom ---+--- top


    Args:
        peps_col : 1D Array
            A list containing the tensors for each site in a peps column

    Returns:
        mps : 1D Array
            The resulting 1D array containing the PEPS column's tensor

    """

    # Determine number of rows
    Ny = len(peps_col)

    # Create a list to hold the copy
    peps_col_cp = [None]*Ny
    for i in range(len(peps_col)):
        peps_col_cp[i] = peps_col[i].copy()
    peps_col = peps_col_cp

    for row in range(Ny):
        # Copy the tensor
        (Dl,Dd,d,Dr,Du) = peps_col[row].shape
        # Transpose to put left, physical, and right bonds in middle
        peps_col[row] = peps_col[row].transpose([1,0,2,3,4])
        # lump left, physical, and right tensors
        peps_col[row].merge_inds([1,2,3])

    # Convert PEPS column into an MPS
    mps = MPS(peps_col)

    # Return resulting mps
    return mps

def calc_peps_col_norm(peps_col):
    """
    Convert a PEPS column into an MPS, then take the norm of that MPS
    .. Note : Used to keep PEPS norm near 1.

    Args:
        peps_col : 1D Array
            A list containing the tensors for each site in a peps column

    Returns:
        norm : float
            The norm of the peps column (reshaped as an MPS)
    """

    # Convert peps column to an mps by lumping indices
    mps = peps_col_to_mps(peps_col)

    # Compute the norm of that mps
    norm = 0.5*mps.norm()

    # Return the resulting norm
    return norm

def rand_peps_tensor(Nx,Ny,x,y,d,D,Zn=None,backend='numpy',dtype=float_):
    """
    Create a random tensor for a PEPS

    Args:
        Nx : int
            The PEPS lattice size in the x-direction
        Ny : int
            The PEPS lattice size in the y-direction
        x : int
            The x-coordinate of the tensor
        y : int
            The y-coordinate of the tensor

    Kwargs:
        Zn : int
            Create a PEPS which preserves this Zn symmetry,
            i.e. if Zn=2, then Z2 symmetry is preserved.
        backend : str
            This specifies the backend to be used for the calculation.
            Options are currently 'numpy' or 'ctf'. If using symmetries,
            this will be adapted to using symtensors with numpy or ctf as
            the backend.
        dtype : dtype
            The data type of the tensor
            Default : np.float_

    Returns:
        ten : ndarray
            A random tensor with the correct dimensions
            for the given site
    """
    # Determine the correct bond dimensions
    Dl = D
    Dr = D
    Du = D
    Dd = D

    # Set to one if at an edge
    if x == 0:    Dl = 1
    if x == Nx-1: Dr = 1
    if y == 0:    Dd = 1
    if y == Ny-1: Du = 1

    # Set default value of sym
    sym = None

    # Deal with Zn symmetry (if needed)
    if Zn is not None:
        # And correct symmetries
        Znl= Zn
        Znr= Zn
        Znu= Zn
        Znd= Zn
        # Set to one if at an edge
        if x == 0:    Znl = 1
        if x == Nx-1: Znr = 1
        if y == 0:    Znd = 1
        if y == Ny-1: Znu = 1
        # Resize D->Dnew so Dnew*Zn = D
        Dl /= Znl
        Dr /= Znr
        Dd /= Znd
        Du /= Znu
        d  /= Zn

        # Create sym argument
        sym = ['+++--',
               [range(Znl),range(Znd),range(Zn),range(Znr),range(Znu)],
               0,
               Zn]

    # Create the random tensor
    dims = (Dl,Dd,d,Dr,Du)
    ten = rand(dims,sym,backend=backend,dtype=dtype)
    # NOTE - Could need to replace this
    #ten = 0.95*ones(dims,dtype=dtype)+0.1*rand(dims,dtype=dtype)
    
    # Return result
    return ten

def normalize_peps_col(peps_col):
    """
    Try to keep the norm of a PEPS column near 1.

    Args:
        peps_col : 1D Array
            A list containing the tensors for each site in a peps column

    Returns:
        peps_col : 1D Array
            A normalized version of the input peps_col

    """

    # Figure out column height
    Ny = len(peps_col)

    # Compute the norm
    norm = calc_peps_col_norm(peps_col)

    # Normalize each of the tensors
    for row in range(Ny):
        peps_col[row] *= 1. / (norm ** (0.5 / Ny) )

    # Return the normalized peps column
    return peps_col

def multiply_peps_elements(peps,const):
    """
    Multiply all elements in a peps by a constant

    Args:
        peps : A PEPS object or a list of lists containing the peps tensors

        const : float
            The constant with which to multiply each peps tensor

    Returns:
        peps : a PEPS object, or list of lists, depending on input
    """

    Nx = len(peps)
    Ny = len(peps[0])
    for xind in range(Nx):
        for yind in range(Ny):
            peps[xind][yind] *= const
    return peps

<<<<<<< HEAD
def normalize_peps(peps,max_iter=100,norm_tol=20,chi=4,up=100.0,
=======
def normalize_peps(peps,max_iter=100,norm_tol=20,chi=4,up=10.,
>>>>>>> a09bdb31
                    down=0.0,singleLayer=True):
    """
    Normalize the full PEPS by doing a binary search on the
    interval [down, up] for the factor which, when multiplying
    every element of the PEPS tensors, yields a rescaled PEPS
    with norm equal to 1.0.

    Args:
        peps : A PEPS object
            The PEPS to be normalized, given as a PEPS object

    Kwargs:
        max_iter : int
            The maximum number of iterations of the normalization
            procedure. Default is 20.
        norm_tol : int
            We require the measured norm to be within the bounds
            10^(-norm_tol) < norm < 10^(norm_tol) before we do
            exact arithmetic to get the norm very close to 1. Default
            is 20.
        chi : int
            Boundary MPO maximum bond dimension
        up : float
            The upper bound for the binary search factor. Default is 1.0,
            which assumes that the norm of the initial PEPS is greater
            than 10^(-norm_tol) (this is almost always true).
        down : float
            The lower bound for the binary search factor. Default is 0.0.
            The intial guess for the scale factor is the midpoint
            between up and down. It's not recommended to adjust the
            up and down parameters unless you really understand what
            they are doing.
        single_layer : bool
            Indicates whether to use a single layer environment
            (currently it is the only option...)

    Returns:
        norm : float
            The approximate norm of the PEPS after the normalization
            procedure
        peps : list
            The normalized version of the PEPS, given as a PEPS object

    """

    # Figure out peps size
    Nx = peps.Nx
    Ny = peps.Ny
    be = peps[0][0].backend

    pwr = -1.0 / (2*Nx*Ny) # NOTE: if trying to use this procedure to
                           # normalize a partition function, remove
                           # the factor of 2 in this denominator
    mpiprint(4, '\n[binarySearch] shape=({},{}), chi={}'.format(Nx,Ny,chi))

    # Check if state is already easily normalized
    init_norm = calc_peps_norm(peps,chi=chi,singleLayer=singleLayer)
    if not (init_norm < 10.**(-1*norm_tol) or init_norm > 10.**(norm_tol) or isnan(init_norm)):
        sfac = power(init_norm,pwr)
        peps_try = multiply_peps_elements(peps.copy(),sfac)
        z = calc_peps_norm(peps_try,chi=chi,singleLayer=singleLayer)
        if abs(z-1.) < 1e-6: 
            return z, peps_try

    # get initial scale factor
    scale = (up+down)/2.0

    # begin search
    peps_try = multiply_peps_elements(peps.copy(),scale)

    istep = 0
    while True:
        try:
            istep += 1
            z = None
            z = calc_peps_norm(peps_try,chi=chi,singleLayer=singleLayer)
        except:
            print('Failed to calculate peps norm')
            pass
        mpiprint(2, 'step={}, (down,up)=({},{}), scale={}, norm={}'.format(
                                                        istep,down,up,scale,z))
        # if an exception is thrown in calc_peps_norm because scale is too large
        if z == None:
            up = scale
            scale = scale / 2.0
        # adjust scale to make z into target region
        else:
            if abs(z-1.0) < 1e-6:
                mpiprint(2, 'converged scale = {}, norm = {}'.format(scale,z))
                break
            if z < 10.0**(-1*norm_tol) or z > 10.0**(norm_tol) or be.isnan(z):
                if z > 1.0 or be.isnan(z):
                    up = scale
                    scale = (up+down)/2.0
                else:
                    down = scale
                    scale = (up+down)/2.0
            # close to convergence, apply "exact" scale
            else:
                sfac = z**pwr
                scale = sfac*scale
                mpiprint(2, 'apply exact scale: {}'.format(scale))

        if istep == max_iter:
            mpiprint(4, 'binarySearch normalization exceeds max_iter... terminating')
<<<<<<< HEAD
=======
            print('Exceeded normalization maxiter = {}!'.format(z))
>>>>>>> a09bdb31
            break

        peps_try = multiply_peps_elements(peps.copy(),scale)

    return z, peps_try

def calc_peps_norm(peps,chi=4,singleLayer=True):
    """
    Calculate the norm of the PEPS

    Args:
        peps : A PEPS object
            The PEPS for which we will compute the norm

    Kwargs:
        chi : int
            The boundary MPO bond dimension
        single_layer : bool
            Indicates whether to use a single layer environment
            (currently it is the only option...)

    Returns:
        norm : float
            The (approximate) norm of the PEPS
    """
    # TODO Add - separate bra and ket
    # Absorb Lambda tensors if needed
    if peps.ltensors is not None:
        peps = peps_absorb_lambdas(peps.tensors,peps.ltensors,mk_copy=True)
<<<<<<< HEAD
=======
    else:
        peps = copy.deepcopy(peps.tensors)
    if ket is not None and ket.ltensors is not None:
        ket = peps_absorb_lambdas(ket.tensors,ket.ltensors,mk_copy=True)
    elif ket is not None:
        ket = copy.deepcopy(ket.tensors)
>>>>>>> a09bdb31

    # Get PEPS Dims
    Nx = len(peps)
    Ny = len(peps[0])

    # Get the boundary MPO from the left (for the furthest right column)
    left_bound_mpo  = calc_left_bound_mpo(peps,Nx,chi=chi,singleLayer=singleLayer)

    # Get the boundary MPO from the right (for the furthest right column)
    right_bound_mpo = calc_right_bound_mpo(peps,Nx-2,chi=chi,singleLayer=singleLayer)

    # Contract the two MPOs
    norm = left_bound_mpo.contract(right_bound_mpo)

    # Return result
    return norm

def make_rand_peps(Nx,Ny,d,D,Zn=None,backend='numpy',dtype=float_):
    """
    Make a random PEPS

    Args:
        d : int
            The local bond dimension
        D : int
            The auxilliary bond dimension
        Nx : int
            The PEPS lattice size in the x-direction
        Ny : int
            The PEPS lattice size in the y-direction

    Kwargs:
        Zn : int
            Create a PEPS which preserves this Zn symmetry,
            i.e. if Zn=2, then Z2 symmetry is preserved.
        backend : str
            This specifies the backend to be used for the calculation.
            Options are currently 'numpy' or 'ctf'. If using symmetries,
            this will be adapted to using symtensors with numpy or ctf as
            the backend.
        dtype : dtype
            The data type of the tensor
            Default : np.float_

    Returns:
        peps : array of arrays
            A random peps held as an array of arrays
    """
    # Create a list of lists to hold PEPS tensors
    tensors = []
    for x in range(Nx):
        tmp = []
        for y in range(Ny):
            tmp += [None]
        tensors += [tmp]

    # Place random tensors into the PEPS
    for x in range(Nx):
        for y in range(Ny):
            tensors[x][y] = rand_peps_tensor(Nx,Ny,x,y,d,D,Zn=Zn,backend=backend,dtype=dtype)
        # At the end of each column, make the norm smaller
        tensors[x][:] = normalize_peps_col(tensors[x][:])

    return tensors

def rand_lambda_tensor(D,Zn=None,backend='numpy',dtype=float_):
    """
    Create a random lambda tensor for a canonical PEPS

    Args:
        D : int
            The PEPS Bond Dimension

    Kwargs:
        Zn : int
            Create a PEPS which preserves this Zn symmetry,
            i.e. if Zn=2, then Z2 symmetry is preserved.
        backend : str
            This specifies the backend to be used for the calculation.
            Options are currently 'numpy' or 'ctf'. If using symmetries,
            this will be adapted to using symtensors with numpy or ctf as
            the backend.
        dtype : dtype
            The data type of the tensor
            Default : np.float_

    Returns:
        ten : ndarray
            A random tensor with the correct dimensions
            for the given site
    """
    # Determine symmetry
    sym = None
    if Zn is not None:
        sym = ['+-',[range(Zn)]*2,0,Zn]
        D /= Zn

    # Create empty tensor
    l = zeros((D,D),
              sym=sym,
              backend=backend,
              dtype=dtype)

    # Fill Diagonal Elements
    if l.sym is None:
        l.ten = l.backend.diag(l.backend.random(D))
    else:
        for i in range(Zn):
            l.ten.array[i,:,:] = l.backend.diag(l.backend.random(D))

    # Return result
    return l

def make_rand_lambdas(Nx,Ny,D,Zn=None,backend='numpy',dtype=float_):
    """
    Make random diagonal matrices to serve as the
    singular values for the Gamma-Lambda canonical
    form of the PEPS

    Used primarily for the simple update contraction scheme
    """

    # Lambda tensors along vertical bonds
    vert = []
    for x in range(Nx):
        tmp = []
        for y in range(Ny-1):
            tmp += [rand_lambda_tensor(D,Zn=Zn,backend=backend,dtype=dtype)]
        vert += [tmp]

    # Lambda tensors along horizontal bonds
    horz = []
    for x in range(Nx-1):
        tmp = []
<<<<<<< HEAD
        for x in range(Ny):
            tmp += [rand_lambda_tensor(D,Zn=Zn,backend=backend,dtype=dtype)]
=======
        for y in range(Ny):
            tmp += [rand((D),dtype=dtype)]
>>>>>>> a09bdb31
        horz += [tmp]

    # Add horizontal and vertical lambdas to tensor list
    tensors = [vert,horz]
    return tensors

def update_top_env(bra,ket,left1,left2,right1,right2,prev_env):
    """
    Doing the following contraction:

     +-------+-------+-------+
     |       |       |       |
     O       u       |       o
     |       |       |       |
     +---l---+---r---^-------+
     |       |\      |       |
     |       | \     |       |
     N       |   p   U       n
     |       |     \ |       |
     |       |      \|       |
     +-------^---L---+---R---+
     |       |       |       |
     M       d       D       m

    """
    if prev_env is None:
        # Create first top env
        tmp = einsum('ldpru,NlO->uONdpr',ket,left2).remove_empty_ind(0).remove_empty_ind(0)
        tmp = einsum('Ndpr,nro->oNdpn',tmp,right2).remove_empty_ind(0)
        tmp = einsum('Ndpn,LDpRU->UNdLDRn',tmp,bra).remove_empty_ind(0)
        tmp = einsum('NdLDRn,MLN->MdDRn',tmp,left1)
        top_env = einsum('MdDRn,mRn->MdDm',tmp,right1)
    else:
        # Add on to top env
        tmp = einsum('ldpru,OuUo->OldprUo',ket,prev_env)
        tmp = einsum('OldprUo,NlO->NdprUo',tmp,left2)
        tmp = einsum('NdprUo,nro->NdpUn',tmp,right2)
        tmp = einsum('NdpUn,LDpRU->NdLDRn',tmp,bra)
        tmp = einsum('NdLDRn,MLN->MdDRn',tmp,left1)
        top_env = einsum('MdDRn,mRn->MdDm',tmp,right1)
    return top_env

def calc_top_envs(bra_col,left_bmpo,right_bmpo,ket_col=None):
    """
    Doing the following contraction:

     +-------+-------+-------+
     |       |       |       |
     O       U       |       o
     |       |       |       |
     +---L---+---R---^-------+
     |       |\      |       |
     |       | \     |       |
     N       D   P   u       n
     |             \ |       |
     |              \|       |
     +-------l-------+---r---+
     |               |       |
     M               d       m

    """

    # Figure out height of peps column
    Ny = len(bra_col)

    # Copy bra if needed
<<<<<<< HEAD
    if ket_col is None: 
        ket_col = [None]*len(bra_col)
        for i in range(len(ket_col)):
            ket_col[i] = bra_col[i].copy()
    # TODO - Conjugate this ket col?
=======
    if ket_col is None:
        ket_col = copy.deepcopy(bra_col)
    # TODO - Conjugate this ket col
>>>>>>> a09bdb31

    # Compute top environment
    top_env = [None]*Ny
    for row in reversed(range(Ny)):
        if row == Ny-1: prev_env = None
        else: prev_env = top_env[row+1]
        top_env[row] = update_top_env(bra_col[row],
                                      ket_col[row],
                                      left_bmpo[2*row],
                                      left_bmpo[2*row+1],
                                      right_bmpo[2*row],
                                      right_bmpo[2*row+1],
                                      prev_env)
    return top_env

def update_bot_env(bra,ket,left1,left2,right1,right2,prev_env):
    """
    Doing the following contraction:

     O       u       |       o
     |       |       |       |
     |       |       |       |
     +---l---+---r---^-------+
     |       |\      |       |
     |       | \     |       |
     N       d   P   U       n
     |       |    \  |       |
     |       |     \ |       |
     +-------^---L---+---R---+
     |       |       |       |
     |       |       |       |
     M       |       D       m
     |       |       |       |
     +-------+-------+-------+

    """
    if prev_env is None:
        tmp = einsum('LDPRU,MLN->DMNPUR',bra,left1).remove_empty_ind(0).remove_empty_ind(0)
        tmp = einsum('NPUR,mRn->mNPUn',tmp,right1).remove_empty_ind(0)
        tmp = einsum('NPUn,ldPru->dNlurUn',tmp,ket).remove_empty_ind(0)
        tmp = einsum('NlurUn,NlO->OurUn',tmp,left2)
        bot_env = einsum('OurUn,nro->OuUo',tmp,right2)
    else:
        tmp = einsum('LDPRU,MdDm->MdLPURm',bra,prev_env)
        tmp = einsum('MdLPURm,MLN->NdPURm',tmp,left1)
        tmp = einsum('NdPURm,mRn->NdPUn',tmp,right1)
        tmp = einsum('NdPUn,ldPru->NlurUn',tmp,ket)
        tmp = einsum('NlurUn,NlO->OurUn',tmp,left2)
        bot_env = einsum('OurUn,nro->OuUo',tmp,right2)
    return bot_env

def calc_bot_envs(bra_col,left_bmpo,right_bmpo,ket_col=None):
    """
    Doing the following contraction:

     O       u       |       o
     |       |       |       |
     |       |       |       |
     +---l---+---r---^-------+
     |       |\      |       |
     |       | \     |       |
     N       d   P   U       n
     |       |     \ |       |
     |       |      \|       |
     +-------^---L---+---R---+
     |       |       |       |
     |       |       |       |
     M       |       D       m
     |       |       |       |
     +-------+-------+-------+

    """

    # Figure out height of peps column
    Ny = len(bra_col)

    # Copy bra if needed
<<<<<<< HEAD
    if ket_col is None: 
        ket_col = [None]*len(bra_col)
        for i in range(len(ket_col)):
            ket_col[i] = bra_col[i].copy()
    # TODO - Conjugate this ket col?
=======
    if ket_col is None:
        ket_col = copy.deepcopy(bra_col)
    # TODO - Conjugate this ket column
>>>>>>> a09bdb31

    # Compute the bottom environment
    bot_env = [None]*Ny
    for row in range(Ny):
        if row == 0: prev_env = None
        else: prev_env = bot_env[row-1]
        bot_env[row] = update_bot_env(bra_col[row],
                                      ket_col[row],
                                      left_bmpo[2*row],
                                      left_bmpo[2*row+1],
                                      right_bmpo[2*row],
                                      right_bmpo[2*row+1],
                                      prev_env)
    return bot_env

def reduce_tensors(peps1,peps2):
    """
    Reduce the two peps tensors, i.e. pull off physical index
    """

    if DEBUG:
        # Figure out combined tensor (for check)
        original = einsum('LDPRU,lUpru->lLDPRpru',peps1,peps2)

    # Reduce bottom tensor
    peps1 = peps1.transpose([0,1,3,2,4])
    output = peps1.svd(3,return_ent=False,return_wgt=False)
    (ub,sb,vb) = peps1.svd(3,return_ent=False,return_wgt=False)
    phys_b = einsum('ab,bPU->aPU',sb,vb)

    # Reduce top tensor
    peps2 = peps2.transpose([1,2,0,3,4])
    (ut,st,vt) = peps2.svd(2,return_ent=False,return_wgt=False)
    phys_t = einsum('DPa,ab->DPb',ut,st)
    vt = vt.transpose([1,0,2,3])

    if DEBUG:
        # Check to make sure initial and reduced peps tensors are identical
        final = einsum('LDRa,aPb->LDRPb',ub,phys_b)
        final = einsum('LDRPb,bpc->LDRPpc',final,phys_t)
        final = einsum('LDRPpc,lcru->lLDPRpru',final,vt)
        mpiprint(0,'Reduced Difference = {}'.format((original-final).abs().sum()))

    # Return result
    return ub,phys_b,phys_t,vt

def pos_sqrt_vec(vec):
    """
    """
    for i in range(vec.shape[0]):
        if vec[i] > 0.:
            vec[i] = vec[i]**(1./2.)
        else:
            vec[i] = 0.
    return vec

def make_N_positive(N,hermitian=True,positive=True):
    """
    """

    # Get a hermitian approximation of the environment
    if hermitian:
        N1 = N.copy()
        N1 = einsum('UuDd->UDud',N1) # Could be UduD and uDUd instead
        N = einsum('UuDd->udUD',N)
        N = (N+N1)/2.
        N1 = N.copy()
        N = einsum('UDab,abud->UuDd',N,N1)

        # Check to ensure N is hermitian
        if DEBUG:
            Ntmp = N.copy()
            Ntmp = einsum('UuDd->UDud',Ntmp)
            (n1_,n2_,n3_,n4_) = Ntmp.shape
            Ntmp = reshape(Ntmp,(n1_*n2_,n3_*n4_))
            mpiprint(0,'Check if this N is hermitian:\n{}'.format(Ntmp))

    # Get a positive approximation of the environment
    if positive:
        try:
            N = einsum('UuDd->UDud',N)
            (n1,n2,n3,n4) = N.shape
            Nmat = reshape(N,(n1*n2,n3*n4))
            u,v = eigh(Nmat)
            u = pos_sqrt_vec(u)
            Nmat = einsum('ij,j,kj->ik',v,u,v)
            N = reshape(Nmat,(n1,n2,n3,n4))
            N = einsum('UDud->UuDd',N)
        except Exception as e:
            mpiprint(0,'Failed to make N positive, eigenvalues did not converge')

        # Check to ensure N is positive
        if DEBUG:
            Ntmp = N.copy()
            Ntmp = einsum('UuDd->UDud',Ntmp)
            (n1_,n2_,n3_,n4_) = Ntmp.shape
            Ntmp = reshape(Ntmp,(n1_*n2_,n3_*n4_))
            mpiprint(0,'This makes N positive, but not every element of N positive??:\n{}'.format(Ntmp))

    return N

def calc_local_env(bra1,bra2,ket1,ket2,env_top,env_bot,lbmpo,rbmpo,reduced=True,hermitian=True,positive=True):
    """
    Calculate the local environment around two peps tensors

    Args:
        bra1 : peps tensor
            The peps tensor for the bottom site
        bra2 : peps tensor
            The peps tensor for the top site
        ket1 : peps tensor
            The peps tensor for the bottom site
        ket2 : peps tensor
            The peps tensor for the top site
        env_top : env tensor
            The top environment for the given sites
        env_bot : env tensor
            The bottom environment for the given sites
        lbmpo : list of left boundary mpo tensors
            The four left boundary mpo tensors surrounding
            the two peps tensors
        rbmpo : list of right boundary mpo tensors
            The four right boundary mpo tensors surrounding
            the two peps tensors

    Kwargs:
        reduced : bool
            If true, then this function returns the reduced
            environment. Currently, this is the only option
            available.
        hermitian : bool
            Approximate the environment with its nearest
            hermitian approximate
        positive : bool
            Approximate the environment with its nearest
            possible positive approximate

    """

    if reduced:
        # Get reduced tensors
        ub,phys_b,phys_t,vt = reduce_tensors(bra1,bra2)
        ubk,phys_bk,phys_tk,vtk = reduce_tensors(ket1,ket2)

        # Compute bottom half of environment
        if env_bot is None:
            tmp = einsum('CLB,LDRU->CDBUR',lbmpo[0],ub).remove_empty_ind(0).remove_empty_ind(0)
            tmp = einsum('BUR,cRb->cBUb',tmp,rbmpo[0]).remove_empty_ind(0)
            tmp = einsum('BUb,BlA->AlUb',tmp,lbmpo[1])
            tmp = einsum('AlUb,ldru->dAurUb',tmp,ubk).remove_empty_ind(0)
            envb= einsum('AurUb,bra->AuUa',tmp,rbmpo[1])
        else:
            tmp = einsum('CdDc,CLB->BLdDc',env_bot,lbmpo[0])
            tmp = einsum('BLdDc,LDRU->BdURc',tmp,ub)
            tmp = einsum('BdURc,cRb->BdUb',tmp,rbmpo[0])
            tmp = einsum('BdUb,BlA->AldUb',tmp,lbmpo[1])
            tmp = einsum('AldUb,ldru->AurUb',tmp,ubk)
            envb= einsum('AurUb,bra->AuUa',tmp,rbmpo[1])

        # Compute top half of environment
        if env_top is None:
            tmp = einsum('BlC,ldru->CuBdr',lbmpo[3],vtk).remove_empty_ind(0).remove_empty_ind(0)
            tmp = einsum('Bdr,brc->cBdb',tmp,rbmpo[3]).remove_empty_ind(0)
            tmp = einsum('Bdb,ALB->ALdb',tmp,lbmpo[2])
            tmp = einsum('ALdb,LDRU->UAdDRb',tmp,vt).remove_empty_ind(0)
            envt= einsum('AdDRb,aRb->AdDa',tmp,rbmpo[2])
        else:
            tmp = einsum('CuUc,BlC->BluUc',env_top,lbmpo[3])
            tmp = einsum('BluUc,ldru->BdrUc',tmp,vtk)
            tmp = einsum('BdrUc,brc->BdUb',tmp,rbmpo[3])
            tmp = einsum('BdUb,ALB->ALdUb',tmp,lbmpo[2])
            tmp = einsum('ALdUb,LDRU->AdDRb',tmp,vt)
            envt= einsum('AdDRb,aRb->AdDa',tmp,rbmpo[2])

        # Compute Environment
        N = einsum('AdDa,AuUa->uUdD',envt,envb)
        N = make_N_positive(N,hermitian=hermitian,positive=positive)

        return ub,phys_b,phys_t,vt,ubk,phys_bk,phys_tk,vtk,N
    else:
        raise NotImplementedError()

def calc_local_op(phys_b_bra,phys_t_bra,N,ham,
                      phys_b_ket=None,phys_t_ket=None,
                      reduced=True,normalize=True,return_norm=False):
    """
    Calculate the normalized Energy of the system
    """
    # Make some copies
    if phys_t_ket is None:
        phys_t_ket = phys_t_bra.copy().conj()
    if phys_b_ket is None:
        phys_b_ket = phys_b_bra.copy().conj()

    # Compute Energy (or op value
    if reduced:
        tmp = einsum('APU,UQB->APQB',phys_b_bra,phys_t_bra)
        tmp1= einsum('APQB,aAbB->aPQb',tmp,N)
        tmp2= einsum('apu,uqb->apqb',phys_b_ket,phys_t_ket)
        norm = einsum('apqb,apqb->',tmp1,tmp2).to_val()
        if ham is not None:
            tmp = einsum('aPQb,apqb->PQpq',tmp1,tmp2)
            E = einsum('PQpq,PQpq->',tmp,ham).to_val()
        else:
            E = norm
        mpiprint(7,'E = {}/{} = {}'.format(E,norm,E/norm))
        if normalize:
            if return_norm:
                return E/norm,norm
            else:
                return E/norm
        else:
            if return_norm:
                return E,norm
            else:
                return E
    else:
        raise NotImplementedError()

def calc_N(row,bra_col,left_bmpo,right_bmpo,top_envs,bot_envs,hermitian=True,positive=True,ket_col=None):
    """
    Calculate the environment tensor
    """
    # Copy bra if needed
    _ket_col = ket_col
<<<<<<< HEAD
    if ket_col is None: 
        ket_col = [None]*len(bra_col)
        for i in range(len(ket_col)):
            ket_col[i] = bra_col[i].copy()
=======
    if ket_col is None:
        ket_col = copy.deepcopy(bra_col)
    # TODO - Conjugate this ket column
>>>>>>> a09bdb31

    # Compute Local Environment (N)
    if row == 0:
        if len(bra_col) == 2:
            # Only two sites in column, use identity at both ends
            res = calc_local_env(bra_col[row],
                                 bra_col[row+1],
                                 ket_col[row],
                                 ket_col[row+1],
                                 None,
                                 None,
                                 left_bmpo[row*2,row*2+1,row*2+2,row*2+3],
                                 right_bmpo[row*2,row*2+1,row*2+2,row*2+3],
                                 hermitian=hermitian,
                                 positive=positive)
        else:
            # Identity only on bottom
            res = calc_local_env(bra_col[row],
                                 bra_col[row+1],
                                 ket_col[row],
                                 ket_col[row+1],
                                 top_envs[row+2],
                                 None,
                                 left_bmpo[row*2,row*2+1,row*2+2,row*2+3],
                                 right_bmpo[row*2,row*2+1,row*2+2,row*2+3],
                                 hermitian=hermitian,
                                 positive=positive)
    elif row == len(bra_col)-2:
        # Identity needed on top
        res = calc_local_env(bra_col[row],
                             bra_col[row+1],
                             ket_col[row],
                             ket_col[row+1],
                             None,
                             bot_envs[row-1],
                             left_bmpo[row*2,row*2+1,row*2+2,row*2+3],
                             right_bmpo[row*2,row*2+1,row*2+2,row*2+3],
                             hermitian=hermitian,
                             positive=positive)
    else:
        # Get the local environment tensor (no identity needed)
        res = calc_local_env(bra_col[row],
                             bra_col[row+1],
                             ket_col[row],
                             ket_col[row+1],
                             top_envs[row+2],
                             bot_envs[row-1],
                             left_bmpo[row*2,row*2+1,row*2+2,row*2+3],
                             right_bmpo[row*2,row*2+1,row*2+2,row*2+3],
                             hermitian=hermitian,
                             positive=positive)
    return res

def calc_single_column_op(peps_col,left_bmpo,right_bmpo,ops_col,normalize=True,ket_col=None):
    """
    Calculate contribution to operator from interactions within
    a single column.

    Args:
        peps_col:
            A single column of the peps
        left_bmpo:
            The boundary mpo to the left of the peps column
        right_bmpo:
            The boundary mpo to the right of the peps column
        ops:
            The operators acting on nearest neighboring sites
            within the column

    """

    # Calculate top and bottom environments
    top_envs = calc_top_envs(peps_col,left_bmpo,right_bmpo,ket_col=ket_col)
    bot_envs = calc_bot_envs(peps_col,left_bmpo,right_bmpo,ket_col=ket_col)

    # Calculate Energy
    E = peps_col[0].backend.zeros(len(ops_col))
    for row in range(len(ops_col)):
        res = calc_N(row,peps_col,left_bmpo,right_bmpo,top_envs,bot_envs,hermitian=False,positive=False,ket_col=ket_col)
        _,phys_b,phys_t,_,_,phys_bk,phys_tk,_,N = res
        E[row] = calc_local_op(phys_b,phys_t,N,ops_col[row],normalize=normalize,phys_b_ket=phys_bk,phys_t_ket=phys_tk)
    return E

def calc_all_column_op(peps,ops,chi=10,return_sum=True,normalize=True,ket=None):
    """
    Calculate contribution to operator from interactions within all columns,
    ignoring interactions between columns

    Args:
        peps : A list of lists of peps tensors
            The PEPS to be normalized
        ops :
            The operator to be contracted with the peps

    Kwargs:
        chi : int
            The maximum bond dimension for the boundary mpo
        return_sum : bool
            Whether to return the summation of all energies or
            a 2D array showing the energy contribution from each bond.
        ket : A list of lists of ket tensors
            A second peps, to use as the ket, in the operator contraction

    Returns:
        val : float
            The contribution of the column's interactions to
            the observable's expectation value
    """

    # Figure out peps size
    Nx = len(peps)
    Ny = len(peps[0])

    # Compute the boundary MPOs
    right_bmpo = calc_right_bound_mpo(peps, 0,chi=chi,return_all=True,ket=ket)
    left_bmpo  = calc_left_bound_mpo (peps,Nx,chi=chi,return_all=True,ket=ket)
    ident_bmpo = identity_mps(len(right_bmpo[0]),
                              dtype=peps[0][0].dtype,
                              sym=(peps[0][0].sym is not None),
                              backend=peps.backend)

    # Loop through all columns
    E = peps.backend.zeros((len(ops),len(ops[0])),dtype=peps[0][0].dtype)
    for col in range(Nx):
        if ket is None:
            ket_col = None
        else: ket_col = ket[col]
        if col == 0:
            E[col,:] = calc_single_column_op(peps[col],ident_bmpo,right_bmpo[col],ops[col],normalize=normalize,ket_col=ket_col)
        elif col == Nx-1:
            # Use Identity on the right side
            E[col,:] = calc_single_column_op(peps[col],left_bmpo[col-1],ident_bmpo,ops[col],normalize=normalize,ket_col=ket_col)
        else:
            E[col,:] = calc_single_column_op(peps[col],left_bmpo[col-1],right_bmpo[col],ops[col],normalize=normalize,ket_col=ket_col)
    mpiprint(8,'Energy [:,:] = \n{}'.format(E))

    if return_sum:
        return sum(E)
    else:
        return E

def calc_peps_op(peps,ops,chi=10,return_sum=True,normalize=True,ket=None):
    """
    Calculate the expectation value for a given operator

    Args:
        peps : A PEPS object
            The PEPS to be normalized
        ops :
            The operator to be contracted with the peps

    Kwargs:
        chi : int
            The maximum bond dimension for the boundary mpo
        normalize : bool
            Whether to divide the resulting operator value by the peps norm
        return_sum : bool
            Whether to either return an array of the results, the same shape
            as ops, or a summation of all operators
        ket : PEPS Object
            A second peps, to use as the ket, in the operator contraction

    Returns:
        val : float
            The resulting observable's expectation value
    """
    # Absorb Lambda tensors if needed
    if peps.ltensors is not None:
<<<<<<< HEAD
        peps = peps.copy()
        peps.absorb_lambdas()
    if ket is not None and ket.ltensors is not None:
        ket = ket.copy()
        ket.absorb_lambdas()
=======
        peps = peps_absorb_lambdas(peps.tensors,peps.ltensors,mk_copy=True)
    else:
        peps = copy.deepcopy(peps.tensors)
    if ket is not None and ket.ltensors is not None:
        ket = peps_absorb_lambdas(ket.tensors,ket.ltensors,mk_copy=True)
    elif ket is not None:
        ket = copy.deepcopy(ket.tensors)
>>>>>>> a09bdb31

    # Calculate contribution from interactions between columns
    col_energy = calc_all_column_op(peps,ops[0],chi=chi,normalize=normalize,return_sum=return_sum,ket=ket)

    # Calculate contribution from interactions between rows
<<<<<<< HEAD
    peps.rotate(clockwise=True)
    if ket is not None: 
        ket.rotate(clockwise=True)
    row_energy = calc_all_column_op(peps,ops[1],chi=chi,normalize=normalize,return_sum=return_sum,ket=ket)
    peps.rotate(clockwise=False)
    if ket is not None: 
        ket.rotate(clockwise=False)
=======
    peps = rotate_peps(peps,clockwise=True)
    if ket is not None:
        ket = rotate_peps(ket,clockwise=True)
    row_energy = calc_all_column_op(peps,ops[1],chi=chi,normalize=normalize,return_sum=return_sum,ket=ket)
    peps = rotate_peps(peps,clockwise=False)
    if ket is not None:
        ket = rotate_peps(ket,clockwise=False)
>>>>>>> a09bdb31

    # Return Result
    if return_sum:
        return sum(col_energy)+sum(row_energy)
    else:
        return col_energy,row_energy

def increase_peps_mbd_lambda(Lambda,Dnew,noise=0.01):
    """
    Increase the bond dimension of lambda tensors in a
    canonical peps

    Args:
        Lambda : 3D array
            Lists of lambda tensors for the canonical peps
        Dnew : int
            The new bond dimension

    Kwargs:
        noise : float
            The maximum magnitude of random noise to be incorporated
            in increasing the bond dimension

    Returns:
        Lambda : 3D array
            Lists of lambda tensors with increased bond dimensions
    """
    if Lambda is not None:
        # Figure out peps size
        Nx = len(Lambda[0])
        Ny = len(Lambda[0][0])
        Dold = Lambda[0][0][0].shape[0]

        # Get unitary tensor for insertion
        identity = zeros((Dnew,Dold),dtype=Lambda[0][0][0].dtype)
        identity[:Dold,:] = eye(Dold,dtype=Lambda[0][0][0].dtype)
        mat = identity + noise*rand((Dnew,Dold),dtype=Lambda[0][0][0].dtype)
        mat = svd(mat)[0]

        # Loop through all possible tensors and increase their sizes
        for ind in range(len(Lambda)):
            for x in range(len(Lambda[ind])):
                for y in range(len(Lambda[ind][x])):
                    Lambda[ind][x][y] = einsum('Ll,l->L',mat,Lambda[ind][x][y])

        # Return result
        return Lambda
    else:
        return None

def increase_peps_mbd(peps,Dnew,noise=1e-10):
    """
    Increase the bond dimension of a peps

    Args:
        peps : 2D Array
            The peps tensors in a list of lists
        Dnew : int
            The new bond dimension

    Kwargs:
        noise : float
            The maximum magnitude of random noise to be incorporated
            in increasing the bond dimension

    Returns:
        peps : 2D Array
            The new peps tensors with increased bond dimensions
    """
    # Figure out peps size
    Nx = len(peps)
    Ny = len(peps[0])
    Dold = peps[0][0].shape[3]

    for col in range(Nx):
        for row in range(Ny):
            # Determine tensor shape
            old_shape = list(peps[row][col].shape)
            new_shape = list(peps[row][col].shape)
            # Increase left bond dimension
            if row != 0:
                new_shape[0] = Dnew
            if col != 0:
                new_shape[1] = Dnew
            if row != Nx-1:
                new_shape[3] = Dnew
                if col != Ny-1:
                    new_shape[4] = Dnew
            # Create an empty tensor
            ten = zeros(new_shape,dtype=peps[row][col].dtype)
            ten[:old_shape[0],:old_shape[1],:old_shape[2],:old_shape[3],:old_shape[4]] = peps[row][col].copy()
            # Add some noise (if needed
            ten_noise = noise*rand(new_shape,dtype=peps[row][col].dtype)
            ten += ten_noise
            # Put new tensor back into peps
            peps[row][col] = ten

    # Return result
    return peps

def copy_peps_tensors(peps):
    """
    Create a copy of the PEPS tensors
    """
    cp = []
    for x in range(len(peps)):
        tmp = []
        for y in range(len(peps[0])):
<<<<<<< HEAD
            tmp += [peps[x][y].copy()]
        copy += [tmp]
    return copy
=======
            tmp += [copy.deepcopy(peps[x][y])]
        cp += [tmp]
    return cp
>>>>>>> a09bdb31

def peps_absorb_lambdas(Gamma,Lambda,mk_copy=False):
    """
    Absorb the lambda tensors into the gamma tensors,
    transforming the peps representations from the canonical
    Gamma-Lambda form into the standard representation.

    Args:
        Gamma : list of lists
            A list of a list of the peps gamma tensors
        Lambda : list of lists of lists
            The lambda tensors (singular value vectors)
            with Lambda[0] being the lambda vecs on the vertical bonds and
            Lambda[1] being the lambda vecs on the horizontal bonds.

    Returns:
        peps : list of lists
            The peps tensors
    """

    if Lambda is not None:
        # Create a copy of Gamma (if needed)
        if mk_copy:
            Gamma = copy_peps_tensors(Gamma)

        # Figure out peps lattice size
        Nx = len(Gamma)
        Ny = len(Gamma[0])

        # loop through all sites, absorbing the "singular values"
        for x in range(Nx):
            for y in range(Ny):
<<<<<<< HEAD
                initsgn = Gamma[x][y].get_signs()
                # Absorb left lambda
                if x is not 0:
                    Gamma[x][y] = einsum('ldpru,lL->Ldpru',Gamma[x][y],Lambda[1][x-1][y].sqrt())
                # Absorb down lambda
                if y is not 0:
                    Gamma[x][y] = einsum('ldpru,dD->lDpru',Gamma[x][y],Lambda[0][x][y-1].sqrt())
                # Absorb right lambda
                if x is not (Nx-1):
                    Gamma[x][y] = einsum('ldpru,rR->ldpRu',Gamma[x][y],Lambda[1][x][y].sqrt())
                # Absorb up lambda
                if y is not (Ny-1):
                    Gamma[x][y] = einsum('ldpru,uU->ldprU',Gamma[x][y],Lambda[0][x][y].sqrt())
                Gamma[x][y].update_signs(initsgn)

=======
                # Absorb lambdas that are to the right and above (not symmetric
                # but better for precision)
                if x is not Nx-1:
                    Gamma[x][y] = einsum('ldpru,r->ldpru',Gamma[x][y],Lambda[1][x][y])
                if y is not Ny-1:
                    Gamma[x][y] = einsum('ldpru,u->ldpru',Gamma[x][y],Lambda[0][x][y])
>>>>>>> a09bdb31
    # Return results
    return Gamma

def load_peps(fname):
    """
    Load a saved PEPS into a new PEPS object

    Args:
        fname : str
            The file which holds the saved PEPS object

    Returns:
        peps : PEPS object
            A peps object with the saved PEPS loaded
    """
    # Open File
    f = open_file(fname,'r')

    # Get PEPS info
    Nx = get_dataset('Nx')
    Ny = get_dataset('Ny')
    shape = get_dataset('shape')
    d = get_dataset('d')
    D = get_dataset('D')
    chi = get_dataset('chi')
    norm_tol = get_dataset('norm_tol')
    canonical = get_dataset('canonical')
    singleLayer = get_dataset('singleLayer')
    max_norm_iter = get_dataset('max_norm_iter')
    norm_BS_upper = get_dataset('norm_BS_upper')
    norm_BS_lower = get_dataset('norm_BS_lower')
    norm_BS_print = get_dataset('norm_BS_print')
    dtype = get_dataset('tensor_0_0').dtype
    fname = get_dataset('fname')
    fdir = get_dataset('fdir')

    # Create new PEPS object
    peps = PEPS(Nx=Nx,Ny=Ny,d=d,D=D,
                chi=chi,norm_tol=norm_tol,
                canonical=canonical,
                singleLayer=singleLayer,
                max_norm_iter=max_norm_iter,
                norm_BS_upper=norm_BS_upper,
                norm_BS_lower=norm_BS_lower,
                dtype=dtype,normalize=False,
                fdir=fdir,fname=fname+'_loaded')

    # Load PEPS Tensors
    for i in range(Nx):
        for j in range(Ny):
            peps.tensors[i][j] = get_dataset('tensor_{}_{}'.format(i,j))

    # Load lambda tensors (if there)
    if canonical:
        for ind in range(len(self.ltensors)):
            for x in range(len(self.ltensors[ind])):
                for y in range(len(self.ltensors[ind][x])):
                    peps.ltensors[ind][x][y] = get_dataset('ltensor_{}_{}_{}'.format(ind,x,y))

    # Return resulting PEPS
    return peps

# -----------------------------------------------------------------
# PEPS Class

class PEPS:
    """
    A class to hold and manipulate a PEPS
    """

    def __init__(self,Nx=10,Ny=10,d=2,D=2,
<<<<<<< HEAD
                 chi=None,Zn=None,canonical=False,backend='numpy',
                 singleLayer=True,dtype=float_,
                 normalize=True,norm_tol=20.,
                 max_norm_iter=100,norm_bs_upper=10.0,norm_bs_lower=0.0):
=======
                 chi=None,norm_tol=20,canonical=False,
                 singleLayer=True,max_norm_iter=50,
                 norm_BS_upper=10.,norm_BS_lower=0.0,
                 norm_BS_print=1,dtype=float_,normalize=True,
                 fname=None,fdir='./'):
>>>>>>> a09bdb31
        """
        Create a random PEPS object

        Args:
            self : PEPS Object

        Kwargs:
            Nx : int
                The length of the lattice in the x-direction
            Ny : int
                The length of the lattice in the y-direction
            d : int
                The local bond dimension
            D : int
                The auxilliary bond dimension
            chi : int
                The boundary mpo maximum bond dimension
            Zn : int
                Create a PEPS which preserves this Zn symmetry,
                i.e. if Zn=2, then Z2 symmetry is preserved.
            canonical : bool
                If true, then the PEPS will be created in the 
                Gamma Lambda formalism, with diagonal matrices
                between each set of PEPS tensors. Default is False,
                where a standard PEPS, with one tensor per site,
                will be created.
            backend : str
                This specifies the backend to be used for the calculation.
                Options are currently 'numpy' or 'ctf'. If using symmetries,
                this will be adapted to using symtensors with numpy or ctf as
                the backend.
            singleLayer : bool
                Whether to use a single layer environment
                (currently only option implemented)
            norm_tol : float
                How close to 1. the norm should be before exact
                artihmetic is used in the normalization procedure.
                See documentation of normalize_peps() function
                for more details.
            dtype : dtype
                The data type for the PEPS
            normalize : bool
                Whether the initialized random peps should be normalized
            max_norm_iter : int
                The maximum number of normalization iterations
            norm_bs_upper : float
                The upper bound for the binary search factor
                during normalization.
            norm_bs_lower : float
                The lower bound for the binary search factor
                during normalization.
<<<<<<< HEAD
=======
            norm_BS_print : boolean
                Controls output of binary search normalization
                procedure.
            dtype : dtype
                The data type for the PEPS
            normalize : bool
                Whether the initial random peps should be normalized
            fname : str
                Where the PEPS will be saved as an .npz file, if None,
                then the default is 'peps_Nx{}_Ny{}_D{}'
            fdir : str
                The directory where the PEPS will be saved, default is
                current working directory
>>>>>>> a09bdb31

        Returns:
            PEPS : PEPS Object
                The resulting random projected entangled pair
                state as a PEPS object
        """
        # Collect input arguments
        self.Nx          = Nx
        self.Ny          = Ny
        self.shape       = (Nx,Ny)
        self.d           = d
        self.D           = D
        if chi is None: chi = 4*D**2
        self.chi         = chi
        self.Zn          = Zn
        self.canonical   = canonical
        self.backend     = backend
        self.backend     = load_lib(self.backend)
        self.singleLayer = singleLayer
        self.dtype       = dtype
<<<<<<< HEAD
        self.norm_tol    = norm_tol
        self.max_norm_iter = max_norm_iter
        self.norm_bs_upper = norm_bs_upper
        self.norm_bs_lower = norm_bs_lower
=======
        self.norm_BS_upper = norm_BS_upper
        self.norm_BS_lower = norm_BS_lower
        self.norm_BS_print = norm_BS_print
        if fname is None:
            self.fname = 'peps_Nx{}_Ny{}_D{}'.format(Nx,Ny,D)
        else:
            self.fname = fname
        self.fdir          = fdir

>>>>>>> a09bdb31

        # Make a random PEPS
        self.tensors = make_rand_peps(self.Nx,
                                      self.Ny,
                                      self.d,
                                      self.D,
                                      Zn=self.Zn,
                                      backend=self.backend,
                                      dtype=self.dtype)

        # Add in lambda "singular value" matrices
        if self.canonical:
            self.ltensors = make_rand_lambdas(self.Nx,
                                              self.Ny,
                                              self.D,
                                              Zn=self.Zn,
                                              backend=self.backend,
                                              dtype=self.dtype)
        else:
            self.ltensors = None

        # Normalize the PEPS
        if normalize:
            self.normalize()

    def calc_bmpo_left(self,col,chi=4,singleLayer=True,truncate=True,return_all=False):
        """
        Calculate the left boundary MPO

        Args:
            peps : List
                A list of lists containing the peps tensors
            col : int
                The last column for which you need the environment

        Kwargs:
            chi : int
                The maximum bond dimension of the boundary MPO
            single_layer : bool
                Indicates whether to use a single layer environment
                (currently it is the only option...)
            truncate : bool
                Whether or not to do an svd and truncate the resulting
                boundary mpo
            return_all : bool
                Whether to return a list of boundary mpos upto col or just
                return the boundary mpo for col.

        returns:
            bound_mpo : list
                An mpo stored as a list, corresponding to the
                resulting boundary mpo.
        """
        if chi is None:
            chi = self.chi
        if singleLayer is None:
            singleLayer = self.singleLayer
        return calc_left_bound_mpo(self,col,chi=chi,singleLayer=singleLayer,truncate=truncate,return_all=return_all)

    def calc_bmpo_right(self,col,chi=None,singleLayer=None,truncate=True,return_all=False):
        """
        Calculate the right boundary MPO

        Args:
            peps : List
                A list of lists containing the peps tensors
            col : int or list of ints
                The column(s) for which you need the environment

        Kwargs:
            chi : int
                The maximum bond dimension of the boundary MPO
            single_layer : bool
                Indicates whether to use a single layer environment
                (currently it is the only option...)
            truncate : bool
                Whether or not to do an svd and truncate the resulting
                boundary mpo
            return_all : bool
                Whether to return a list of boundary mpos upto col or just
                return the boundary mpo for col.

        returns:
            bound_mpo : list
                An mpo stored as a list, corresponding to the
                resulting boundary mpo.

        """
        if chi is None:
            chi = self.chi
        if singleLayer is None:
            singleLayer = self.singleLayer
        return calc_right_bound_mpo(self,col,chi=chi,singleLayer=singleLayer,truncate=truncate,return_all=return_all)

    def calc_norm(self,chi=None,singleLayer=None):
        """
        Calculate the norm of the PEPS

        Args:
            self : PEPS Object

        Kwargs:
            chi : int
                The boundary MPO bond dimension
            single_layer : bool
                Indicates whether to use a single layer environment
                (currently it is the only option...)

        Returns:
            norm : float
                The (approximate) norm of the PEPS
        """
        if chi is None: chi = self.chi
        if singleLayer is None: singleLayer = self.singleLayer
        return calc_peps_norm(self,chi=chi,singleLayer=singleLayer)

    def normalize(self,max_iter=None,norm_tol=None,chi=None,up=None,down=None,
                    singleLayer=None):
        """
        Normalize the full PEPS

        Args:
            self : PEPS Object
                The PEPS to be normalized

        Kwargs:
            max_iter : int
                The maximum number of iterations of the normalization
                procedure. Default is 20.
            norm_tol : int
                We require the measured norm to be within the bounds
                10^(-norm_tol) < norm < 10^(norm_tol) before we do
                exact arithmetic to get the norm very close to 1. Default
                is 20.
            chi : int
                Boundary MPO maximum bond dimension
            up : float
                The upper bound for the binary search factor. Default is 1.0,
                which assumes that the norm of the initial PEPS is greater
                than 1 (this is almost always true).
            down : float
                The lower bound for the binary search factor. Default is 0.0.
                The intial guess for the scale factor is the midpoint
                between up and down. It's not recommended to adjust the
                up and down parameters unless you really understand what
                they are doing.
            single_layer : bool
                Indicates whether to use a single layer environment
                (currently it is the only option...)

        Returns:
            norm : float
                The approximate norm of the PEPS after the normalization
                procedure
        """
        # Figure out good chi (if not given)
        if chi is None: chi = self.chi
        if max_iter is None: max_iter = self.max_norm_iter
        if norm_tol is None: norm_tol = self.norm_tol
        if up is None: up = self.norm_bs_upper
        if down is None: down = self.norm_bs_lower
        if singleLayer is None: singleLayer = self.singleLayer
        # Run the normalization procedure
        norm, normpeps = normalize_peps(self,
                                      max_iter = max_iter,
                                      norm_tol = norm_tol,
                                      chi = chi,
                                      up = up,
                                      down = down,
                                      singleLayer=singleLayer)
        self.tensors = copy.deepcopy(normpeps.tensors)

        return norm

    def calc_op(self,ops,chi=None,normalize=True,return_sum=True,ket=None):
        """
        Calculate the expectation value for a given operator

        Args:
            self : PEPS Object
                The PEPS to be normalized
            ops :
                The operator to be contracted with the peps

        Kwargs:
            chi : int
                The maximum bond dimension for the boundary mpo
            normalize : bool
                Whether to divide the resulting operator value by the peps norm
            return_sum : bool
                Whether to either return an array of the results, the same shape
                as ops, or a summation of all operators
            ket : PEPS Object
                A second peps, to use as the ket, in the operator contraction

        Returns:
            val : float
                The resulting observable's expectation value
        """
        if chi is None: chi = self.chi
        # Calculate the operator's value
        return calc_peps_op(self,ops,chi=chi,normalize=normalize,return_sum=return_sum,ket=ket)

    def increase_mbd(self,newD,chi=None,noise=0.01,normalize=True):
        """
        Increase the maximum bond dimension of the peps

        Args:
            self : PEPS Object
                The PEPS to be normalized

        Kwargs:
            new_chi : int
                The new bond dimension for the boundary mpo

        """
        if newD is not None:
            self.chi = chi
        self.tensors = increase_peps_mbd(self.tensors,newD,noise=noise)
        self.ltensors = increase_peps_mbd_lambda(self.ltensors,newD,noise=noise)
        self.normalize()

    def absorb_lambdas(self):
        """
        Absorb the lambda from the canonical Gamma-Lambda PEPS
        form to return the normal PEPS form.

        Args:
            self : PEPS Object
                The PEPS to be normalized
        """
        self.tensors = peps_absorb_lambdas(self.tensors,self.ltensors)
        self.ltensors = None
        self.canonical = False

    def __len__(self):
        return self.Nx

    def __getitem__(self,ind):
        return self.tensors[ind]

    def __setitem__(self,ind,item):
        self.tensors[ind] = item

    def copy(self):
        """
        Return a copy of this PEPS
        """
        peps_copy = PEPS(Nx=self.Nx,Ny=self.Ny,d=self.d,D=self.D,
                         chi=self.chi,norm_tol=self.norm_tol,
                         canonical=self.canonical,
                         singleLayer=self.singleLayer,
                         max_norm_iter=self.max_norm_iter,
<<<<<<< HEAD
                         norm_bs_upper=self.norm_bs_upper,
                         norm_bs_lower=self.norm_bs_lower,
                         dtype=self.dtype,normalize=False)
=======
                         norm_BS_upper=self.norm_BS_upper,
                         norm_BS_lower=self.norm_BS_lower,
                         dtype=self.dtype,normalize=False,
                         fdir=self.fdir,fname=self.fname+'_cp')
>>>>>>> a09bdb31

        # Copy peps tensors
        for i in range(self.Nx):
            for j in range(self.Ny):
                peps_copy.tensors[i][j] = self.tensors[i][j].copy()

        # Copy lambda tensors (if there)
        if self.ltensors is not None:
            for ind in range(len(self.ltensors)):
                for x in range(len(self.ltensors[ind])):
                    for y in range(len(self.ltensors[ind][x])):
                        peps_copy.ltensors[ind][x][y] = self.ltensors[ind][x][y].copy()


        # Return result
        return peps_copy

    def rotate(self,clockwise=True):
        """
        Rotate the peps

        Args:
            peps : a list of a list containing peps tensors
                The initial peps tensor

        Kwargs:
            clockwise : bool
                Rotates clockwise if True, counter-clockwise
                otherwise

        """
        self.tensors = rotate_peps(self.tensors,clockwise=clockwise)
        self.ltensors= rotate_lambda(self.ltensors,clockwise=clockwise)
        Nx_ = self.Nx
        Ny_ = self.Ny
        self.Nx = Ny_
        self.Ny = Nx_
        self.shape = (self.Nx,self.Ny)

    def flip(self):
        """
        Flip the peps columns
        """
        self.tensors = flip_peps(self.tensors)
        self.ltensors= flip_lambda(self.ltensors)

<<<<<<< HEAD
    def make_sparse(self):
        """
        Convert the densely stored symmetric PEPS to a sparsely stored symmetric PEPS
        """
        # Create the new peps objects
        speps = PEPS(Nx            = self.Nx,
                     Ny            = self.Ny,
                     d             = self.d,
                     D             = self.D,
                     chi           = self.chi,
                     Zn            = None,
                     canonical     = False,
                     backend       = self.backend,
                     singleLayer   = self.singleLayer,
                     dtype         = self.dtype,
                     norm_tol      = self.norm_tol,
                     max_norm_iter = self.max_norm_iter,
                     norm_bs_upper = self.norm_bs_upper,
                     norm_bs_lower = self.norm_bs_lower,
                     normalize=False)

        # Loop through all sites converting tensors to sparse
        for x in range(speps.Nx):
            for y in range(speps.Ny):
                # Get a sparse version of the tensors
                speps[x][y] = self.tensors[x][y].copy().make_sparse()
        return speps
=======
    def save(self):
        """
        Save the PEPS tensors
        """
        # Create file
        f = open_file(self.fdir+self.fname,'w')
        # Add PEPS Info
        create_dataset(f,'Nx',self.Nx)
        create_dataset(f,'Ny',self.Ny)
        create_dataset(f,'shape',self.shape)
        create_dataset(f,'d',self.d)
        create_dataset(f,'D',self.D)
        create_dataset(f,'chi',self.chi)
        create_dataset(f,'norm_tol',self.norm_tol)
        create_dataset(f,'canonical',self.canonical)
        create_dataset(f,'singleLayer',self.singleLayer)
        create_dataset(f,'max_norm_iter',self.max_norm_iter)
        create_dataset(f,'norm_BS_upper',self.norm_BS_upper)
        create_dataset(f,'norm_BS_lower',self.norm_BS_lower)
        create_dataset(f,'norm_BS_print',self.norm_BS_print)
        #create_dataset(f,'dtype',self.dtype) # NOTE - Not able to save dtype...
        create_dataset(f,'fname',self.fname)
        create_dataset(f,'fdir',self.fdir)
        # Add PEPS Tensors
        for i in range(len(self.tensors)):
            for j in range(len(self.tensors[i])):
                create_dataset(f,'tensor_{}_{}'.format(i,j),self.tensors[i][j])
        # Add Lambda Tensors (if Canonical)
        if self.ltensors is not None:
            for ind in range(len(self.ltensors)):
                for x in range(len(self.ltensors[ind])):
                    for y in range(len(self.ltensors[ind][x])):
                        create_dataset(f,'ltensor_{}_{}_{}'.format(ind,x,y),self.ltensors[ind][x][y])
        # Close file
        close_file(f)
>>>>>>> a09bdb31
<|MERGE_RESOLUTION|>--- conflicted
+++ resolved
@@ -828,8 +828,7 @@
     # Create the random tensor
     dims = (Dl,Dd,d,Dr,Du)
     ten = rand(dims,sym,backend=backend,dtype=dtype)
-    # NOTE - Could need to replace this
-    #ten = 0.95*ones(dims,dtype=dtype)+0.1*rand(dims,dtype=dtype)
+    #ten = 0.95*ones(dims,sym,backend=backend,dtype=dtype) + 0.1*rand(dims,sym,backend=backend,dtype=dtype)
     
     # Return result
     return ten
@@ -882,11 +881,7 @@
             peps[xind][yind] *= const
     return peps
 
-<<<<<<< HEAD
 def normalize_peps(peps,max_iter=100,norm_tol=20,chi=4,up=100.0,
-=======
-def normalize_peps(peps,max_iter=100,norm_tol=20,chi=4,up=10.,
->>>>>>> a09bdb31
                     down=0.0,singleLayer=True):
     """
     Normalize the full PEPS by doing a binary search on the
@@ -943,11 +938,24 @@
     mpiprint(4, '\n[binarySearch] shape=({},{}), chi={}'.format(Nx,Ny,chi))
 
     # Check if state is already easily normalized
-    init_norm = calc_peps_norm(peps,chi=chi,singleLayer=singleLayer)
-    if not (init_norm < 10.**(-1*norm_tol) or init_norm > 10.**(norm_tol) or isnan(init_norm)):
-        sfac = power(init_norm,pwr)
-        peps_try = multiply_peps_elements(peps.copy(),sfac)
-        z = calc_peps_norm(peps_try,chi=chi,singleLayer=singleLayer)
+    try:
+        init_norm = calc_peps_norm(peps,chi=chi,singleLayer=singleLayer)
+    except:
+        init_norm = None
+    if not (init_norm < 10.**(-1*norm_tol) or init_norm > 10.**(norm_tol)) or (init_norm is None):
+        if init_norm is not None:
+            sfac = init_norm**pwr
+            peps_try = multiply_peps_elements(peps.copy(),sfac)
+            z = calc_peps_norm(peps_try,chi=chi,singleLayer=singleLayer)
+        else:
+            try:
+                sfac = 1e-3
+                peps_try = multiply_peps_elements(peps.copy(),sfac)
+                z = calc_peps_norm(peps_try,chi=chi,singleLayer=singleLayer)
+            except:
+                sfac = 1e3
+                peps_try = multiply_peps_elements(peps.copy(),sfac)
+                z = calc_peps_norm(peps_try,chi=chi,singleLayer=singleLayer)
         if abs(z-1.) < 1e-6: 
             return z, peps_try
 
@@ -992,17 +1000,13 @@
 
         if istep == max_iter:
             mpiprint(4, 'binarySearch normalization exceeds max_iter... terminating')
-<<<<<<< HEAD
-=======
-            print('Exceeded normalization maxiter = {}!'.format(z))
->>>>>>> a09bdb31
             break
 
         peps_try = multiply_peps_elements(peps.copy(),scale)
 
     return z, peps_try
 
-def calc_peps_norm(peps,chi=4,singleLayer=True):
+def calc_peps_norm(peps,chi=4,singleLayer=True,ket=None):
     """
     Calculate the norm of the PEPS
 
@@ -1021,29 +1025,27 @@
         norm : float
             The (approximate) norm of the PEPS
     """
-    # TODO Add - separate bra and ket
     # Absorb Lambda tensors if needed
     if peps.ltensors is not None:
-        peps = peps_absorb_lambdas(peps.tensors,peps.ltensors,mk_copy=True)
-<<<<<<< HEAD
-=======
+        peps = peps.copy()
+        peps.absorb_lambdas()
     else:
-        peps = copy.deepcopy(peps.tensors)
+        peps = peps.copy()
     if ket is not None and ket.ltensors is not None:
-        ket = peps_absorb_lambdas(ket.tensors,ket.ltensors,mk_copy=True)
+        ket = ket.copy()
+        ket.absorb_lambdas()
     elif ket is not None:
-        ket = copy.deepcopy(ket.tensors)
->>>>>>> a09bdb31
+        ket = ket.copy()
 
     # Get PEPS Dims
     Nx = len(peps)
     Ny = len(peps[0])
 
     # Get the boundary MPO from the left (for the furthest right column)
-    left_bound_mpo  = calc_left_bound_mpo(peps,Nx,chi=chi,singleLayer=singleLayer)
+    left_bound_mpo  = calc_left_bound_mpo(peps,Nx,chi=chi,singleLayer=singleLayer,ket=ket)
 
     # Get the boundary MPO from the right (for the furthest right column)
-    right_bound_mpo = calc_right_bound_mpo(peps,Nx-2,chi=chi,singleLayer=singleLayer)
+    right_bound_mpo = calc_right_bound_mpo(peps,Nx-2,chi=chi,singleLayer=singleLayer,ket=ket)
 
     # Contract the two MPOs
     norm = left_bound_mpo.contract(right_bound_mpo)
@@ -1168,13 +1170,8 @@
     horz = []
     for x in range(Nx-1):
         tmp = []
-<<<<<<< HEAD
         for x in range(Ny):
             tmp += [rand_lambda_tensor(D,Zn=Zn,backend=backend,dtype=dtype)]
-=======
-        for y in range(Ny):
-            tmp += [rand((D),dtype=dtype)]
->>>>>>> a09bdb31
         horz += [tmp]
 
     # Add horizontal and vertical lambdas to tensor list
@@ -1241,17 +1238,11 @@
     Ny = len(bra_col)
 
     # Copy bra if needed
-<<<<<<< HEAD
     if ket_col is None: 
         ket_col = [None]*len(bra_col)
         for i in range(len(ket_col)):
             ket_col[i] = bra_col[i].copy()
     # TODO - Conjugate this ket col?
-=======
-    if ket_col is None:
-        ket_col = copy.deepcopy(bra_col)
-    # TODO - Conjugate this ket col
->>>>>>> a09bdb31
 
     # Compute top environment
     top_env = [None]*Ny
@@ -1329,17 +1320,10 @@
     Ny = len(bra_col)
 
     # Copy bra if needed
-<<<<<<< HEAD
     if ket_col is None: 
         ket_col = [None]*len(bra_col)
         for i in range(len(ket_col)):
             ket_col[i] = bra_col[i].copy()
-    # TODO - Conjugate this ket col?
-=======
-    if ket_col is None:
-        ket_col = copy.deepcopy(bra_col)
-    # TODO - Conjugate this ket column
->>>>>>> a09bdb31
 
     # Compute the bottom environment
     bot_env = [None]*Ny
@@ -1565,16 +1549,10 @@
     """
     # Copy bra if needed
     _ket_col = ket_col
-<<<<<<< HEAD
     if ket_col is None: 
         ket_col = [None]*len(bra_col)
         for i in range(len(ket_col)):
             ket_col[i] = bra_col[i].copy()
-=======
-    if ket_col is None:
-        ket_col = copy.deepcopy(bra_col)
-    # TODO - Conjugate this ket column
->>>>>>> a09bdb31
 
     # Compute Local Environment (N)
     if row == 0:
@@ -1743,27 +1721,20 @@
     """
     # Absorb Lambda tensors if needed
     if peps.ltensors is not None:
-<<<<<<< HEAD
         peps = peps.copy()
         peps.absorb_lambdas()
+    else:
+        peps = peps.copy()
     if ket is not None and ket.ltensors is not None:
         ket = ket.copy()
         ket.absorb_lambdas()
-=======
-        peps = peps_absorb_lambdas(peps.tensors,peps.ltensors,mk_copy=True)
-    else:
-        peps = copy.deepcopy(peps.tensors)
-    if ket is not None and ket.ltensors is not None:
-        ket = peps_absorb_lambdas(ket.tensors,ket.ltensors,mk_copy=True)
     elif ket is not None:
-        ket = copy.deepcopy(ket.tensors)
->>>>>>> a09bdb31
+        ket = ket.copy()
 
     # Calculate contribution from interactions between columns
     col_energy = calc_all_column_op(peps,ops[0],chi=chi,normalize=normalize,return_sum=return_sum,ket=ket)
 
     # Calculate contribution from interactions between rows
-<<<<<<< HEAD
     peps.rotate(clockwise=True)
     if ket is not None: 
         ket.rotate(clockwise=True)
@@ -1771,15 +1742,6 @@
     peps.rotate(clockwise=False)
     if ket is not None: 
         ket.rotate(clockwise=False)
-=======
-    peps = rotate_peps(peps,clockwise=True)
-    if ket is not None:
-        ket = rotate_peps(ket,clockwise=True)
-    row_energy = calc_all_column_op(peps,ops[1],chi=chi,normalize=normalize,return_sum=return_sum,ket=ket)
-    peps = rotate_peps(peps,clockwise=False)
-    if ket is not None:
-        ket = rotate_peps(ket,clockwise=False)
->>>>>>> a09bdb31
 
     # Return Result
     if return_sum:
@@ -1888,17 +1850,26 @@
     for x in range(len(peps)):
         tmp = []
         for y in range(len(peps[0])):
-<<<<<<< HEAD
             tmp += [peps[x][y].copy()]
-        copy += [tmp]
-    return copy
-=======
-            tmp += [copy.deepcopy(peps[x][y])]
         cp += [tmp]
     return cp
->>>>>>> a09bdb31
-
-def peps_absorb_lambdas(Gamma,Lambda,mk_copy=False):
+
+def copy_lambda_tensors(peps):
+    """
+    Create a copy of the PEPS tensors
+    """
+    cp = []
+    for x in range(len(peps.ltensors)):
+        tmp = []
+        for y in range(len(peps.ltensors[x])):
+            tmp2 = []
+            for z in range(len(peps.ltensors[x][y])):
+                tmp2 += [peps.ltensors[x][y][z].copy()]
+            tmp += [tmp2]
+        cp += [tmp]
+    return cp
+
+def peps_absorb_lambdas(Gamma,Lambda,mk_copy=True):
     """
     Absorb the lambda tensors into the gamma tensors,
     transforming the peps representations from the canonical
@@ -1929,30 +1900,14 @@
         # loop through all sites, absorbing the "singular values"
         for x in range(Nx):
             for y in range(Ny):
-<<<<<<< HEAD
-                initsgn = Gamma[x][y].get_signs()
-                # Absorb left lambda
-                if x is not 0:
-                    Gamma[x][y] = einsum('ldpru,lL->Ldpru',Gamma[x][y],Lambda[1][x-1][y].sqrt())
-                # Absorb down lambda
-                if y is not 0:
-                    Gamma[x][y] = einsum('ldpru,dD->lDpru',Gamma[x][y],Lambda[0][x][y-1].sqrt())
-                # Absorb right lambda
-                if x is not (Nx-1):
-                    Gamma[x][y] = einsum('ldpru,rR->ldpRu',Gamma[x][y],Lambda[1][x][y].sqrt())
-                # Absorb up lambda
-                if y is not (Ny-1):
-                    Gamma[x][y] = einsum('ldpru,uU->ldprU',Gamma[x][y],Lambda[0][x][y].sqrt())
-                Gamma[x][y].update_signs(initsgn)
-
-=======
                 # Absorb lambdas that are to the right and above (not symmetric
                 # but better for precision)
+                initsgn = Gamma[x][y].get_signs()
                 if x is not Nx-1:
-                    Gamma[x][y] = einsum('ldpru,r->ldpru',Gamma[x][y],Lambda[1][x][y])
+                    Gamma[x][y] = einsum('ldpru,rr->ldpru',Gamma[x][y],Lambda[1][x][y])
                 if y is not Ny-1:
-                    Gamma[x][y] = einsum('ldpru,u->ldpru',Gamma[x][y],Lambda[0][x][y])
->>>>>>> a09bdb31
+                    Gamma[x][y] = einsum('ldpru,uu->ldpru',Gamma[x][y],Lambda[0][x][y])
+                Gamma[x][y].update_signs(initsgn)
     # Return results
     return Gamma
 
@@ -2024,18 +1979,11 @@
     """
 
     def __init__(self,Nx=10,Ny=10,d=2,D=2,
-<<<<<<< HEAD
                  chi=None,Zn=None,canonical=False,backend='numpy',
                  singleLayer=True,dtype=float_,
                  normalize=True,norm_tol=20.,
-                 max_norm_iter=100,norm_bs_upper=10.0,norm_bs_lower=0.0):
-=======
-                 chi=None,norm_tol=20,canonical=False,
-                 singleLayer=True,max_norm_iter=50,
-                 norm_BS_upper=10.,norm_BS_lower=0.0,
-                 norm_BS_print=1,dtype=float_,normalize=True,
+                 max_norm_iter=100,norm_bs_upper=10.0,norm_bs_lower=0.0,
                  fname=None,fdir='./'):
->>>>>>> a09bdb31
         """
         Create a random PEPS object
 
@@ -2087,8 +2035,6 @@
             norm_bs_lower : float
                 The lower bound for the binary search factor
                 during normalization.
-<<<<<<< HEAD
-=======
             norm_BS_print : boolean
                 Controls output of binary search normalization
                 procedure.
@@ -2102,7 +2048,6 @@
             fdir : str
                 The directory where the PEPS will be saved, default is
                 current working directory
->>>>>>> a09bdb31
 
         Returns:
             PEPS : PEPS Object
@@ -2123,22 +2068,15 @@
         self.backend     = load_lib(self.backend)
         self.singleLayer = singleLayer
         self.dtype       = dtype
-<<<<<<< HEAD
         self.norm_tol    = norm_tol
         self.max_norm_iter = max_norm_iter
         self.norm_bs_upper = norm_bs_upper
         self.norm_bs_lower = norm_bs_lower
-=======
-        self.norm_BS_upper = norm_BS_upper
-        self.norm_BS_lower = norm_BS_lower
-        self.norm_BS_print = norm_BS_print
         if fname is None:
             self.fname = 'peps_Nx{}_Ny{}_D{}'.format(Nx,Ny,D)
         else:
             self.fname = fname
         self.fdir          = fdir
-
->>>>>>> a09bdb31
 
         # Make a random PEPS
         self.tensors = make_rand_peps(self.Nx,
@@ -2164,7 +2102,7 @@
         if normalize:
             self.normalize()
 
-    def calc_bmpo_left(self,col,chi=4,singleLayer=True,truncate=True,return_all=False):
+    def calc_bmpo_left(self,col,chi=4,singleLayer=True,truncate=True,return_all=False,ket=None):
         """
         Calculate the left boundary MPO
 
@@ -2186,6 +2124,8 @@
             return_all : bool
                 Whether to return a list of boundary mpos upto col or just
                 return the boundary mpo for col.
+            ket : List
+                A list of lists containing the ket's peps tensors
 
         returns:
             bound_mpo : list
@@ -2196,9 +2136,9 @@
             chi = self.chi
         if singleLayer is None:
             singleLayer = self.singleLayer
-        return calc_left_bound_mpo(self,col,chi=chi,singleLayer=singleLayer,truncate=truncate,return_all=return_all)
-
-    def calc_bmpo_right(self,col,chi=None,singleLayer=None,truncate=True,return_all=False):
+        return calc_left_bound_mpo(self,col,chi=chi,singleLayer=singleLayer,truncate=truncate,return_all=return_all,ket=ket)
+
+    def calc_bmpo_right(self,col,chi=None,singleLayer=None,truncate=True,return_all=False,ket=None):
         """
         Calculate the right boundary MPO
 
@@ -2220,6 +2160,8 @@
             return_all : bool
                 Whether to return a list of boundary mpos upto col or just
                 return the boundary mpo for col.
+            ket : List
+                A list of lists containing the ket's peps tensors
 
         returns:
             bound_mpo : list
@@ -2231,9 +2173,9 @@
             chi = self.chi
         if singleLayer is None:
             singleLayer = self.singleLayer
-        return calc_right_bound_mpo(self,col,chi=chi,singleLayer=singleLayer,truncate=truncate,return_all=return_all)
-
-    def calc_norm(self,chi=None,singleLayer=None):
+        return calc_right_bound_mpo(self,col,chi=chi,singleLayer=singleLayer,truncate=truncate,return_all=return_all,ket=ket)
+
+    def calc_norm(self,chi=None,singleLayer=None,ket=None):
         """
         Calculate the norm of the PEPS
 
@@ -2246,6 +2188,8 @@
             single_layer : bool
                 Indicates whether to use a single layer environment
                 (currently it is the only option...)
+            ket : PEPS Object
+                A peps containing the ket's peps tensors
 
         Returns:
             norm : float
@@ -2253,7 +2197,7 @@
         """
         if chi is None: chi = self.chi
         if singleLayer is None: singleLayer = self.singleLayer
-        return calc_peps_norm(self,chi=chi,singleLayer=singleLayer)
+        return calc_peps_norm(self,chi=chi,singleLayer=singleLayer,ket=ket)
 
     def normalize(self,max_iter=None,norm_tol=None,chi=None,up=None,down=None,
                     singleLayer=None):
@@ -2309,7 +2253,9 @@
                                       up = up,
                                       down = down,
                                       singleLayer=singleLayer)
-        self.tensors = copy.deepcopy(normpeps.tensors)
+        # Copy the resulting tensors
+        self.tensors = copy_peps_tensors(normpeps)
+        self.ltensors = copy_lambda_tensors(normpeps)
 
         return norm
 
@@ -2392,16 +2338,10 @@
                          canonical=self.canonical,
                          singleLayer=self.singleLayer,
                          max_norm_iter=self.max_norm_iter,
-<<<<<<< HEAD
                          norm_bs_upper=self.norm_bs_upper,
                          norm_bs_lower=self.norm_bs_lower,
-                         dtype=self.dtype,normalize=False)
-=======
-                         norm_BS_upper=self.norm_BS_upper,
-                         norm_BS_lower=self.norm_BS_lower,
                          dtype=self.dtype,normalize=False,
                          fdir=self.fdir,fname=self.fname+'_cp')
->>>>>>> a09bdb31
 
         # Copy peps tensors
         for i in range(self.Nx):
@@ -2448,7 +2388,6 @@
         self.tensors = flip_peps(self.tensors)
         self.ltensors= flip_lambda(self.ltensors)
 
-<<<<<<< HEAD
     def make_sparse(self):
         """
         Convert the densely stored symmetric PEPS to a sparsely stored symmetric PEPS
@@ -2476,7 +2415,7 @@
                 # Get a sparse version of the tensors
                 speps[x][y] = self.tensors[x][y].copy().make_sparse()
         return speps
-=======
+
     def save(self):
         """
         Save the PEPS tensors
@@ -2511,5 +2450,4 @@
                     for y in range(len(self.ltensors[ind][x])):
                         create_dataset(f,'ltensor_{}_{}_{}'.format(ind,x,y),self.ltensors[ind][x][y])
         # Close file
-        close_file(f)
->>>>>>> a09bdb31
+        close_file(f)
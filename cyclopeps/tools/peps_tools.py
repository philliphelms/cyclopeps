--- conflicted
+++ resolved
@@ -14,20 +14,25 @@
     (2) bottom  (3) physical
 """
 
-from cyclopeps.tools.gen_ten import rand
-from cyclopeps.tools.params import *
+from cyclopeps.tools.gen_ten import rand,einsum,eye
+#from cyclopeps.tools.params import *
 from cyclopeps.tools.utils import *
-from cyclopeps.tools.mps_tools import *
+from cyclopeps.tools.mps_tools import MPS
 from numpy import float_
-#from numpy import isnan, power
 import copy
-<<<<<<< HEAD
-#from . import mps_tools
-=======
 
 # +++++++++++++++++++++++++++++++++++++++++++++++++++++++++++++++++++++++++
 # PEPS ENVIRONMENT FUNCTIONS 
 # +++++++++++++++++++++++++++++++++++++++++++++++++++++++++++++++++++++++++
+def copy_tensor_list(ten_list):
+    """
+    Create a copy of a list of tensors
+    """
+    ten_list_cp = [None]*len(ten_list)
+    for i in range(len(ten_list)):
+        ten_list_cp[i] = ten_list[i].copy()
+    return ten_list_cp
+
 def init_left_bmpo_sl(bra, ket=None, chi=4, truncate=True):
     """
     Create the initial boundary mpo for a peps
@@ -57,39 +62,58 @@
     _,_,d,D,_ = bra[0].shape
 
     # Copy the ket column if needed
+    bra = copy_tensor_list(bra)
     if ket is None:
-        ket = copy.deepcopy(bra)
+        ket = copy_tensor_list(bra)
 
     # Make list to hold resulting mpo
     bound_mpo = []
 
     for row in range(Ny):
+        # Remove l and L empty indices
+        ket[row].remove_empty_ind(0)
+        bra[row].remove_empty_ind(0)
         # Add Bra-ket contraction
-        res = einsum('ldpru,LDpRU->lLdDRurU',ket[row],bra[row])
-        # Reshape so it is an MPO
-        (Dl,Dd,Dp,Dr,Du) = bra[row].shape
-        res = reshape(res,(Dl*Dl*Dd*Dd,Dr,Dr*Du*Du))
+        res = einsum('dpru,DpRU->dDRurU',ket[row],bra[row])
+        # Merge inds to make it an MPO
+        res.merge_inds([0,1])
+        res.merge_inds([2,3,4])
         # Append to boundary_mpo
         bound_mpo.append(res)
 
         # Add correct identity
-        I1 = eye(Dr)
-        I2 = eye(Du)
-        I3 = eye(Du)
-        I = einsum('du,DU,lr->dlDruU',I1,I2,I3)
-        # Reshape so it is an MPO
-        I = reshape(I,(Du*Dr*Du,Dr,Du*Du))
+        (_,_,Dr,Du) = ket[row].shape
+        (_,_,Zr,Zu) = ket[row].qn_sectors
+        I1 = eye(Dr,
+                 Zr,
+                 is_symmetric=ket[row].is_symmetric,
+                 backend=ket[row].backend)
+        I2 = eye(Du,
+                 Zu,
+                 is_symmetric=ket[row].is_symmetric,
+                 backend=ket[row].backend)
+        I3 = eye(Du,
+                 Zu,
+                 is_symmetric=ket[row].is_symmetric,
+                 backend=ket[row].backend)
+        Itmp = einsum('du,UD->dDuU',I1,I2)
+        I = einsum('dDuU,lr->dlDruU',Itmp,I3)
+        # Merge inds to make it an MPO
+        I.merge_inds([0,1,2])
+        I.merge_inds([2,3])
+        # Append to the boundary mpo
         bound_mpo.append(I)
 
     # Put result into an MPS -------------------------------------------
-    bound_mps = MPS()
-    bound_mps.input_mps_list(bound_mpo)
+    bound_mps = MPS(bound_mpo)
 
     # Reduce bond dimension
     if truncate:
         norm0 = bound_mps.norm()
+        print('norm0 = {}'.format(norm0))
         bound_mps.apply_svd(chi)
         norm1 = bound_mps.norm()
+        print('norm0 = {}'.format(norm0))
         mpiprint(4,'Norm Difference for chi={}: {}'.format(chi,abs(norm0-norm1)/abs(norm0)))
     return bound_mps
 
@@ -223,15 +247,19 @@
         bound_mpo : list
             An updated boundary mpo
     """
-    mpiprint(3,'Updating boundary mpo (sl), maxelem = {}'.format(bound_mpo.max_elem()))
+    #mpiprint(3,'Updating boundary mpo (sl), maxelem = {}'.format(bound_mpo.max_elem()))
+    mpiprint(3,'Updating boundary mpo (sl)')
     # Find size of peps column and dims of tensors
     Ny = len(bra)
     _,_,d,D,_ = bra[0].shape
     
     # Copy the ket column if needed
+    bra = copy_tensor_list(bra)
     if ket is None:
-        ket = copy.deepcopy(bra)
-
+        ket = copy_tensor_list(bra)
+
+    import sys
+    sys.exit()
     # First Layer (ket) #####################################
     bound_mpo = left_bmpo_sl_add_ket(ket,bound_mpo,D,Ny,chi=chi,truncate=truncate)
     # Second Layer (bra) ####################################
@@ -274,8 +302,7 @@
 
 def left_update(peps_col,bound_mpo,chi=4,ket=None):
     mpiprint(0,'Only single layer environment implemented')
-    import sys
-    sys.exit()
+    raise NotImplemented
 
 def update_left_bound_mpo(peps_col, bound_mpo, chi=4, singleLayer=True,truncate=True,ket_col=None):
     """
@@ -427,7 +454,6 @@
         return bound_mpo[::-1]
     else:
         return bound_mpo[-1]
->>>>>>> f55417b7
 
 def rotate_peps(peps,clockwise=True):
     """
@@ -549,14 +575,7 @@
     for x in range(Nx):
         for y in range(Ny):
             # Copy Correct Tensor
-<<<<<<< HEAD
             fpeps[x][y] = peps[(Nx-1)-x][y].copy()
-=======
-            if mk_copy:
-                fpeps[x][y] = copy.deepcopy(peps[(Nx-1)-x][y])
-            else:
-                fpeps[x][y] = peps[(Nx-1)-x][y]
->>>>>>> f55417b7
             # Reorder Indices
             fpeps[x][y] = transpose(fpeps[x][y],[3,1,2,0,4])
 
@@ -745,14 +764,10 @@
 
     # Create the random tensor
     dims = (Dl,Dd,d,Dr,Du)
-<<<<<<< HEAD
     ten = rand(dims,sym,backend=backend,dtype=dtype)
+    # NOTE - Could need to replace this
+    #ten = 0.95*ones(dims,dtype=dtype)+0.1*rand(dims,dtype=dtype)
     
-=======
-    #ten = rand(dims,dtype=dtype)
-    ten = 0.95*ones(dims,dtype=dtype)+0.1*rand(dims,dtype=dtype)
-
->>>>>>> f55417b7
     # Return result
     return ten
 
@@ -1735,17 +1750,10 @@
     """
 
     def __init__(self,Nx=10,Ny=10,d=2,D=2,
-<<<<<<< HEAD
                  chi=None,Zn=None,canonical=False,backend='numpy',
                  singleLayer=True,dtype=float_,
                  normalize=True,norm_tol=20.,
                  max_norm_iter=100,norm_bs_upper=1.0,norm_bs_lower=0.0):
-=======
-                 chi=None,norm_tol=20,canonical=False,
-                 singleLayer=True,max_norm_iter=50,
-                 norm_BS_upper=1.0,norm_BS_lower=0.0,
-                 norm_BS_print=1,dtype=float_,normalize=True):
->>>>>>> f55417b7
         """
         Create a random PEPS object
 

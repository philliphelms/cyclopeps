"""
Tools for Projected Entangled Pair States

Author: Phillip Helms <phelms@caltech.edu>
Date: July 2019

.. Note, peps tensors are stored in order:

          (5) top
             |
(1) left  ___|___ (4) right
             |\
             | \
    (2) bottom  (3) physical
"""

from cyclopeps.tools.gen_ten import rand,einsum,eye,ones,svd_ten,zeros
#from cyclopeps.tools.params import *
from symtensor.settings import load_lib
from cyclopeps.tools.utils import *
from cyclopeps.tools.mps_tools import MPS,identity_mps
from numpy import float_
import numpy as np
import copy
FLIP = {'+':'-','-':'+'}

# +++++++++++++++++++++++++++++++++++++++++++++++++++++++++++++++++++++++++
# PEPS ENVIRONMENT FUNCTIONS
# +++++++++++++++++++++++++++++++++++++++++++++++++++++++++++++++++++++++++
def copy_tensor_list(ten_list):
    """
    Create a copy of a list of tensors
    """
    ten_list_cp = [None]*len(ten_list)
    for i in range(len(ten_list)):
        ten_list_cp[i] = ten_list[i].copy()
    return ten_list_cp

def init_left_bmpo_sl(bra, ket=None, chi=4, truncate=True):
    """
    Create the initial boundary mpo for a peps

    Args:
        bra : list
            A list containing the tensors for a single peps column

    Kwargs:
        chi : int
            The maximum bond dimension for the boundary mpo
        truncate : bool
            Whether or not to do an svd and truncate the resulting
            boundary mpo
        ket : PEPS Object
            A second peps column, to use as the ket
            If None, then the bra col will be used

    Returns:
        bound_mpo : list
            An updated boundary mpo
    """
    mpiprint(3,'Initial Layer of left boundary mpo (sl)')

    # Find size of peps column and dims of tensors
    Ny = len(bra)

    # Copy the ket column if needed
    bra = copy_tensor_list(bra)
    if ket is None:
        ket = copy_tensor_list(bra)

    # Make list to hold resulting mpo
    bound_mpo = []

    for row in range(Ny):
        # Remove l and L empty indices
        ket[row] = ket[row].remove_empty_ind(0)
        bra[row] = bra[row].remove_empty_ind(0)
        # Add Bra-ket contraction
        res = einsum('dpru,DpRU->dDRurU',ket[row],bra[row])
        ressgn = res.get_signs()
        resleg = res.legs
        # Merge inds to make it an MPO
        res.merge_inds([0,1])
        res.merge_inds([2,3,4])
        # Append to boundary_mpo
        bound_mpo.append(res)

        # Add correct identity
        Dr = ket[row].shape[ket[row].legs[2][0]]
        Du = ket[row].shape[ket[row].legs[3][0]]
        Zr = ket[row].qn_sectors[ket[row].legs[2][0]]
        Zu = ket[row].qn_sectors[ket[row].legs[3][0]]
        I1 = eye(Dr,
                 Zr,
                 is_symmetric=ket[row].is_symmetric,
                 backend=ket[row].backend)
        I2 = eye(Du,
                 Zu,
                 is_symmetric=ket[row].is_symmetric,
                 backend=ket[row].backend)
        I3 = eye(Du,
                 Zu,
                 is_symmetric=ket[row].is_symmetric,
                 backend=ket[row].backend)
        # Make sure signs are correct
        if ressgn is not None:
            if ''.join(ressgn[i] for i in resleg[4]) == ''.join(I1.get_signs()[i] for i in I1.legs[0]): 
                I1.flip_signs()
            if ''.join(ressgn[i] for i in resleg[5]) == ''.join(I2.get_signs()[i] for i in I2.legs[0]): 
                I2.flip_signs()
            if ''.join(ressgn[i] for i in resleg[3]) == ''.join(I3.get_signs()[i] for i in I3.legs[0]): 
                I3.flip_signs()
        # Contract to form Identity
        Itmp = einsum('du,DU->dDuU',I3,I2)
        I = einsum('dDuU,lr->dlDruU',Itmp,I1)
        # Merge inds to make it an MPO
        I.merge_inds([0,1,2])
        I.merge_inds([2,3])
        # Append to the boundary mpo
        bound_mpo.append(I)

    # Put result into an MPS -------------------------------------------
    bound_mps = MPS(bound_mpo)

    # Reduce bond dimension
    if truncate:
        mpiprint(5,'Truncating Boundary MPS')
        if DEBUG:
            mpiprint(6,'Computing initial bmpo norm')
            norm0 = bound_mps.norm()
        bound_mps = bound_mps.apply_svd(chi)
        if DEBUG:
            mpiprint(6,'Computing resulting bmpo norm')
            norm1 = bound_mps.norm()
            mpiprint(4,'Norm Difference for chi={}: {}'.format(chi,abs(norm0-norm1)/abs(norm0)))

    return bound_mps

def left_bmpo_sl_add_ket(ket,bound_mpo,Ny,chi=4,truncate=True):
    """
    Add the ket layer to the boundary mpo
    """
    mpiprint(4,'Adding Ket')

    # Make list to hold resulting mpo
    bound_mpo_new = []

    for row in range(Ny):
        mpiprint(5,'Adding Site {} to Ket'.format(row))

        # Calculate ket contraction first (so we can use it to determine symmetry signs of identity)
        res = einsum('mln,ldpru->mdrpnu',bound_mpo[2*row+1],ket[row])
        ressgn = res.get_signs()
        resleg = res.legs
        # Reshape it into an MPO
        if row == Ny-1:
            res = res.remove_empty_ind(len(res.legs)-1)
            res.merge_inds([0,1])
            res.merge_inds([1,2])
        else:
            res.merge_inds([0,1])
            res.merge_inds([1,2])
            res.merge_inds([2,3])

        # Create Correct Identity
        Dd = ket[row].shape[ket[row].legs[1][0]]
        Zd = ket[row].qn_sectors[ket[row].legs[1][0]]
        I1 = eye(Dd,
                 Zd,
                 is_symmetric=ket[row].is_symmetric,
                 backend=ket[row].backend)
        # Adjust symmetry signs
        if ressgn is not None:
            if ''.join(ressgn[i] for i in resleg[0]) == ''.join(ressgn[i] for i in resleg[1]):
                I1.update_signs(''.join(FLIP[bound_mpo[2*row].get_signs()[i]] for i in bound_mpo[2*row].legs[2]) + 
                                ''.join(bound_mpo[2*row].get_signs()[i] for i in bound_mpo[2*row].legs[2]))
            else:
                I1.update_signs(''.join(bound_mpo[2*row].get_signs()[i] for i in bound_mpo[2*row].legs[2]) + 
                                ''.join(FLIP[bound_mpo[2*row].get_signs()[i]] for i in bound_mpo[2*row].legs[2]))
        # Contract with previous bmpo
        I = einsum('mLn,du->mdLnu',bound_mpo[2*row],I1)
        # Reshape it into an MPO
        I.merge_inds([0,1])
        I.merge_inds([2,3])

        # Append identity to boundary MPO
        bound_mpo_new.append(I)

        # Append ket to boundary MPO
        bound_mpo_new.append(res)

    # Put result into an MPS -------------------------------------------
    bound_mps = MPS(bound_mpo_new)

    # Reduce bond dimension
    if truncate:
        mpiprint(5,'Truncating Boundary MPS')
        if DEBUG:
            mpiprint(6,'Computing initial bmpo norm')
            norm0 = bound_mps.norm()
        bound_mps = bound_mps.apply_svd(chi)
        if DEBUG:
            mpiprint(6,'Computing resulting bmpo norm')
            norm1 = bound_mps.norm()
            mpiprint(4,'Norm Difference for chi={}: {}'.format(chi,abs(norm0-norm1)/abs(norm0)))

    return bound_mps

def left_bmpo_sl_add_bra(bra,bound_mpo,Ny,chi=4,truncate=True):
    """
    Add the bra layer to the boundary mpo
    """
    mpiprint(4,'Adding Bra')
    # Make list to hold resulting mpo
    bound_mpo_new = []

    for row in range(Ny):

        # Add bra contraction
        res = einsum('mLn,LDPRU->mDRnUP',bound_mpo[2*row],bra[row])
        # Save some useful info
        ressgn = res.get_signs()
        resleg = res.legs
        # Reshape it into an MPO
        if row == 0:
            res = res.remove_empty_ind(0)
            res.merge_inds([2,3,4])
        else:
            res.merge_inds([0,1])
            res.merge_inds([2,3,4])
        # Append to new boundary MPO
        bound_mpo_new.append(res)

        # Add correct identity
        mpiprint(6,'Adding Identity to boundary mps')
        # Unmerge bmps tensor
        bound_tens = bound_mpo[2*row+1]
        thermal = (len(bound_tens.legs[1]) == 3)
        bound_tens.unmerge_ind(1)
        if thermal: bound_tens.merge_inds([2,3])
        # Create identity tensor
        Du = bra[row].shape[bra[row].legs[4][0]]
        Zu = bra[row].qn_sectors[bra[row].legs[4][0]]
        I1 = eye(Du,
                Zu,
                is_symmetric=bra[row].is_symmetric,
                backend=bra[row].backend)
        # Adjust symmetry signs
        if ressgn is not None:
            if ''.join(ressgn[i] for i in resleg[3]) == ''.join(ressgn[i] for i in resleg[4]):
                I1.update_signs(''.join(bound_tens.get_signs()[i] for i in bound_tens.legs[0]) + 
                                ''.join(FLIP[bound_tens.get_signs()[i]] for i in bound_tens.legs[0]))
            else:
                I1.update_signs(''.join(FLIP[bound_tens.get_signs()[i]] for i in bound_tens.legs[0]) + 
                                ''.join(bound_tens.get_signs()[i] for i in bound_tens.legs[0]))
        # Contract with previous bmpo
        I = einsum('mrPn,DU->mDPrnU',bound_tens,I1)
        # Reshape into an MPO
        if row == Ny-1:
            I = I.remove_empty_ind(len(I.legs)-1)
            I.merge_inds([0,1,2])
        else:
            I.merge_inds([0,1,2])
            I.merge_inds([2,3])
        # Append to new boundary MPO
        bound_mpo_new.append(I)

    # Put result into an MPS -------------------------------------------
    bound_mps = MPS(bound_mpo_new)

    # Reduce bond dimension
    if truncate:
        mpiprint(5,'Truncating Boundary MPS')
        if DEBUG:
            mpiprint(6,'Computing initial bmpo norm')
            norm0 = bound_mps.norm()
        bound_mps = bound_mps.apply_svd(chi)
        if DEBUG:
            mpiprint(6,'Computing resulting bmpo norm')
            norm1 = bound_mps.norm()
            mpiprint(4,'Norm Difference for chi={}: {}'.format(chi,abs(norm0-norm1)/abs(norm0)))

    return bound_mps

def left_bmpo_sl(bra, bound_mpo, chi=4,truncate=True,ket=None):
    """
    Add two layers to the single layer boundary mpo environment

    Args:
        bra : list
            A list containing the tensors for a single peps column
        bound_mpo : list
            A list containing the tensors for the left neighboring
            boundary mpo

    Kwargs:
        chi : int
            The maximum bond dimension for the boundary mpo
        truncate : bool
            Whether or not to do an svd and truncate the resulting
            boundary mpo
        ket : PEPS Object
            A second peps column, to use as the ket
            If None, then the bra col will be used

    Returns:
        bound_mpo : list
            An updated boundary mpo
    """
    mpiprint(3,'Updating boundary mpo (sl)')
    # Find size of peps column and dims of tensors
    Ny = len(bra)

    # Copy the ket column if needed
    bra = copy_tensor_list(bra)
    if ket is None:
        ket = copy_tensor_list(bra)

    # First Layer (ket) #####################################
    bound_mpo = left_bmpo_sl_add_ket(ket,bound_mpo,Ny,chi=chi,truncate=truncate)
    # Second Layer (bra) ####################################
    bound_mpo = left_bmpo_sl_add_bra(bra,bound_mpo,Ny,chi=chi,truncate=truncate)

    # Return result
    return bound_mpo

def left_update_sl(peps_col, bound_mpo, chi=4,truncate=True,ket=None):
    """
    Update the boundary mpo, from the left, moving right, using single layer

    Args:
        peps_col : list
            A list containing the tensors for a single peps column
        bound_mpo : list
            The neighboring boundary mpo, which will be updated

    Kwargs:
        chi : int
            The maximum bond dimension for the boundary mpo
        truncate : bool
            Whether or not to do an svd and truncate the resulting
            boundary mpo
        ket : PEPS Object
            A second peps column, to use as the ket

    Returns:
        bound_mpo : list
            An updated boundary mpo
    """
    # Check if we are at left edge
    if bound_mpo is None:
        bound_mpo = init_left_bmpo_sl(peps_col,chi=chi,truncate=truncate,ket=ket)
    # Otherwise update is generic
    else:
        # Start from bottom of the column
        bound_mpo = left_bmpo_sl(peps_col,bound_mpo,chi=chi,truncate=truncate,ket=ket)
    return bound_mpo

def left_update(peps_col,bound_mpo,chi=4,ket=None):
    mpiprint(0,'Only single layer environment implemented')
    raise NotImplemented

def update_left_bound_mpo(peps_col, bound_mpo, chi=4, singleLayer=True,truncate=True,ket_col=None):
    """
    Update the boundary mpo, from the left, moving right

    Args:
        peps_col : list
            A list containing the tensors for a single peps column
        bound_mpo : list
            The neighboring boundary mpo, which will be updated

    Kwargs:
        chi : int
            The maximum bond dimension for the boundary mpo
        singleLayer : bool
            Indicates whether to use a single layer environment
            (currently it is the only option...)
        truncate : bool
            Whether or not to do an svd and truncate the resulting
            boundary mpo
        ket_col : PEPS Object
            A second peps column, to use as the ket

    Returns:
        bound_mpo : list
            An updated boundary mpo
    """
    if singleLayer:
        return left_update_sl(peps_col,bound_mpo,chi=chi,truncate=truncate,ket=ket_col)
    else:
        return left_update(peps_col,bound_mpo,chi=chi,truncate=truncate,ket=ket_col)

def calc_left_bound_mpo(peps,col,chi=4,singleLayer=True,truncate=True,return_all=False,ket=None):
    """
    Calculate the left boundary MPO

    Args:
        peps : List
            A list of lists containing the peps tensors
        col : int
            The last column for which you need the environment

    Kwargs:
        chi : int
            The maximum bond dimension of the boundary MPO
        single_layer : bool
            Indicates whether to use a single layer environment
            (currently it is the only option...)
        truncate : bool
            Whether or not to do an svd and truncate the resulting
            boundary mpo
        return_all : bool
            Whether to return a list of boundary mpos upto col or just
            return the boundary mpo for col.
        ket : PEPS Object
            A second peps, to use as the ket, in the operator contraction

    returns:
        bound_mpo : list
            An mpo stored as a list, corresponding to the
            resulting boundary mpo.

    """
    mpiprint(2,'Computing Left boundary MPO')
    # Determine the dimensions of the peps
    Nx = len(peps)
    Ny = len(peps[0])

    # Loop through the columns, creating a boundary mpo for each
    bound_mpo = [None]*(col-1)
    for colind in range(col-1):
        mpiprint(4,'Updating left boundary mpo')
        if ket is not None:
            ket_col = ket[colind][:]
        else: ket_col = None
        if colind == 0:
            bound_mpo[colind] = update_left_bound_mpo(peps[colind][:], None, chi=chi, singleLayer=singleLayer,truncate=truncate,ket_col=ket_col)
        else:
            bound_mpo[colind] = update_left_bound_mpo(peps[colind][:], bound_mpo[colind-1], chi=chi, singleLayer=singleLayer,truncate=truncate,ket_col=ket_col)

    # Return result
    if return_all:
        return bound_mpo
    else:
        return bound_mpo[-1]

def calc_right_bound_mpo(peps,col,chi=4,singleLayer=True,truncate=True,return_all=False,ket=None):
    """
    Calculate the right boundary MPO

    Args:
        peps : List
            A list of lists containing the peps tensors
        col : int or list of ints
            The column(s) for which you need the environment

    Kwargs:
        chi : int
            The maximum bond dimension of the boundary MPO
        single_layer : bool
            Indicates whether to use a single layer environment
            (currently it is the only option...)
        truncate : bool
            Whether or not to do an svd and truncate the resulting
            boundary mpo
        return_all : bool
            Whether to return a list of boundary mpos upto col or just
            return the boundary mpo for col.
        ket : PEPS Object
            A second peps, to use as the ket, in the operator contraction

    returns:
        bound_mpo : list
            An mpo stored as a list, corresponding to the
            resulting boundary mpo.

    """
    mpiprint(2,'Computing Left boundary MPO')

    # Determine the dimensions of the peps
    Nx = len(peps)
    Ny = len(peps[0])

    # Flip the peps
    peps = flip_peps(peps)
    if ket is not None:
        ket = flip_peps(ket)
    col = Nx-col

    # Loop through the columns, creating a boundary mpo for each
    bound_mpo = [None]*(col-1)
    for colind in range(col-1):
        mpiprint(4,'Updating boundary mpo')
        if ket is not None:
            ket_col = ket[colind][:]
        else: ket_col = None
        if colind == 0:
            bound_mpo[colind] = update_left_bound_mpo(peps[colind][:], None, chi=chi, singleLayer=singleLayer, truncate=truncate, ket_col=ket_col)
        else:
            bound_mpo[colind] = update_left_bound_mpo(peps[colind][:], bound_mpo[colind-1], chi=chi, singleLayer=singleLayer, truncate=truncate, ket_col=ket_col)

    # Unflip the peps
    peps = flip_peps(peps)
    if ket is not None:
        ket = flip_peps(ket)

    # Return results
    if return_all:
        return bound_mpo[::-1]
    else:
        return bound_mpo[-1]

def rotate_peps(peps,clockwise=True):
    """
    Rotate a peps

    Args:
        peps : a list of a list containing peps tensors
            The initial peps tensor

    Kwargs:
        clockwise : bool
            Rotates clockwise if True, counter-clockwise
            otherwise

    Returns:
        peps : a list of a list containing peps tensors
            The horizontally flipped version of the peps
            tensor. This is flipped such that ...
    """

    # Get system size
    Nx = len(peps)
    Ny = len(peps[0])

    # Create empty peps
    rpeps = []
    for y in range(Ny):
        tmp = []
        for x in range(Nx):
            tmp += [None]
        rpeps += [tmp]

    # Copy peps, but rotated
    for x in range(Nx):
        for y in range(Ny):
            if clockwise:
                # Copy Correct Tensor
                rpeps[y][Nx-1-x] = peps[x][y].copy()
                # Reorder Indices
                rpeps[y][Nx-1-x] = rpeps[y][Nx-1-x].transpose([1,3,2,4,0])
            else:
                # Copy Correct Tensor
                rpeps[Ny-1-y][x] = peps[x][y].copy()
                # Reorder Indices
                rpeps[Ny-1-y][x] = rpeps[Ny-1-y][x].transpose([4,0,2,1,3])

    # Return Rotated peps
    return rpeps

def rotate_lambda(Lambda,clockwise=True):
    """
    Rotate the Lambda tensors for the canonical PEPS representation
    """
    if Lambda is not None:

        # Get system size (of rotated lambda)
        Ny = len(Lambda[0])
        Nx = len(Lambda[1][0])

        # Lambda tensors along vertical bonds
        vert = []
        for x in range(Nx):
            tmp = []
            for y in range(Ny-1):
                if clockwise:
                    tmp += [Lambda[1][Ny-2-y][x].copy()]
                else:
                    tmp += [Lambda[1][y][Nx-1-x].copy()]
            vert += [tmp]

        # Lambda tensors along horizontal bonds
        horz = []
        for x in range(Nx-1):
            tmp = []
            for y in range(Ny):
                if clockwise:
                    tmp += [Lambda[0][Ny-1-y][x].copy()]
                else:
                    tmp += [Lambda[0][y][Nx-2-x].copy()]
            horz += [tmp]

        # Combine vertical and horizontal lambdas
        rLambda = [vert,horz]
        return rLambda
    else:
        return None

def flip_peps(peps,mk_copy=True):
    """
    Flip a peps horizontally

    Args:
        peps : a list of a list containing peps tensors
            The initial peps tensor

    Kwargs:
        mk_copy : bool
            Whether to make this a copy of the original peps

    Returns:
        peps : a list of a list containing peps tensors
            The horizontally flipped version of the peps
            tensor. This is a copy of the original peps
    """

    # Get system size
    Nx = len(peps)
    Ny = len(peps[0])

    # Create empty peps
    fpeps = []
    for x in range(Nx):
        tmp = []
        for y in range(Ny):
            tmp += [None]
        fpeps += [tmp]

    # Copy peps, but flipped
    for x in range(Nx):
        for y in range(Ny):
            # Copy Correct Tensor
            fpeps[x][y] = peps[(Nx-1)-x][y].copy()
            # Reorder Indices
            fpeps[x][y] = fpeps[x][y].transpose([3,1,2,0,4])

    # Return Flipped peps
    return fpeps

def flip_lambda(Lambda):
    """
    Flip the lambda tensors (part of the canonical peps) horizontally

    Args:
        Lambda :

    Returns:
        Lambda :
            The horizontally flipped version of the lambda
            tensor. This is flipped such that ...
    """

    if Lambda is not None:
        # Get system size
        Nx = len(Lambda[0])
        Ny = len(Lambda[1][0])

        # Lambda tensors along vertical bonds
        vert = []
        for x in range(Nx):
            tmp = []
            for y in range(Ny-1):
                tmp += [Lambda[0][(Nx-1)-x][y].copy()]
            vert += [tmp]
        # Lambda tensors along horizontal bonds
        horz = []
        for x in range(Nx-1):
            tmp = []
            for y in range(Ny):
                tmp += [Lambda[1][(Nx-2)-x][y].copy()]
            horz += [tmp]

        # Add to tensors
        fLambda = [vert,horz]

        # Return Flipped peps
        return fLambda
    else:
        return None

def peps_col_to_mps(peps_col):
    """
    Convert a PEPS column into an MPS.
    The structure of the resulting MPS tensors is:

        left/phys/right
              |
              |
    bottom ---+--- top


    Args:
        peps_col : 1D Array
            A list containing the tensors for each site in a peps column

    Returns:
        mps : 1D Array
            The resulting 1D array containing the PEPS column's tensor

    """

    # Determine number of rows
    Ny = len(peps_col)

    # Create a list to hold the copy
    peps_col_cp = [None]*Ny
    for i in range(len(peps_col)):
        peps_col_cp[i] = peps_col[i].copy()
    peps_col = peps_col_cp

    for row in range(Ny):

        # Transpose to put left, physical, and right bonds in middle
        peps_col[row] = peps_col[row].transpose([1,0,2,3,4])
        # lump left, physical, and right tensors
        peps_col[row].merge_inds([1,2,3])

    # Convert PEPS column into an MPS
    mps = MPS(peps_col)

    # Return resulting mps
    return mps

def calc_peps_col_norm(peps_col):
    """
    Convert a PEPS column into an MPS, then take the norm of that MPS
    .. Note : Used to keep PEPS norm near 1.

    Args:
        peps_col : 1D Array
            A list containing the tensors for each site in a peps column

    Returns:
        norm : float
            The norm of the peps column (reshaped as an MPS)
    """

    # Convert peps column to an mps by lumping indices
    mps = peps_col_to_mps(peps_col)

    # Compute the norm of that mps
    norm = 0.5*mps.norm()

    # Return the resulting norm
    return norm

def thermal_peps_tensor(Nx,Ny,x,y,d,D,Zn=None,dZn=None,backend='numpy',dtype=float_):
    """
    Create a thermal (beta=0) tensor for a PEPS

    Args:
        Nx : int
            The PEPS lattice size in the x-direction
        Ny : int
            The PEPS lattice size in the y-direction
        x : int
            The x-coordinate of the tensor
        y : int
            The y-coordinate of the tensor

    Kwargs:
        Zn : int
            Create a PEPS which preserves this Zn symmetry,
            i.e. if Zn=2, then Z2 symmetry is preserved.
        dZn : int
            The number of symmetry sectors for the physical bond dimension
            if None, then Zn will be used
        backend : str
            This specifies the backend to be used for the calculation.
            Options are currently 'numpy' or 'ctf'. If using symmetries,
            this will be adapted to using symtensors with numpy or ctf as
            the backend.
        dtype : dtype
            The data type of the tensor
            Default : np.float_

    Returns:
        ten : ndarray
            A random tensor with the correct dimensions
            for the given site
    """
    # Determine the correct bond dimensions
    Dl = D
    Dr = D
    Du = D
    Dd = D

    # Set to one if at an edge
    if x == 0:    Dl = 1
    if x == Nx-1: Dr = 1
    if y == 0:    Dd = 1
    if y == Ny-1: Du = 1

    # Set default value of sym
    sym = None

    # Deal with Zn symmetry (if needed)
    if Zn is not None:
        # And correct symmetries
        Znl= Zn
        Znr= Zn
        Znu= Zn
        Znd= Zn
        # Set to one if at an edge
        if x == 0:    Znl = 1
        if x == Nx-1: Znr = 1
        if y == 0:    Znd = 1
        if y == Ny-1: Znu = 1
        # Resize D->Dnew so Dnew*Zn = D
        Dl /= Znl
        Dr /= Znr
        Dd /= Znd
        Du /= Znu
        d  /= dZn

        # Create sym argument
        sym = ['+++---',
               [range(Znl),range(Znd),range(dZn),range(dZn),range(Znr),range(Znu)],
               0,
               Zn]

    # Create an empty tensor
    dims = (Dl,Dd,d,d,Dr,Du)
    ten = zeros(dims,sym,backend=backend,dtype=dtype,legs=[[0],[1],[2,3],[4],[5]])
    
    # Fill tensor entries where needed
    if sym is None:
        for i in range(d):
            for j in range(d):
                if i == j:
                    ten.ten[0,0,i,j,0,0] = 1./ten.backend.sqrt(float(d))
    else:
        for i in range(d):
            for j in range(d):
                for k in range(dZn):
                    for l in range(dZn):
                        if (i == j) and (k == l):
                            ten.ten.array[0,0,k,l,0,0,0,i,j,0,0] = 1./ten.backend.sqrt(float(d))

    # Return result
    return ten

def rand_peps_tensor(Nx,Ny,x,y,d,D,Zn=None,dZn=None,backend='numpy',dtype=float_):
    """
    Create a random tensor for a PEPS

    Args:
        Nx : int
            The PEPS lattice size in the x-direction
        Ny : int
            The PEPS lattice size in the y-direction
        x : int
            The x-coordinate of the tensor
        y : int
            The y-coordinate of the tensor

    Kwargs:
        Zn : int
            Create a PEPS which preserves this Zn symmetry,
            i.e. if Zn=2, then Z2 symmetry is preserved.
        dZn : int
            The number of symmetry sectors for the physical bond dimension
            if None, then Zn will be used
        backend : str
            This specifies the backend to be used for the calculation.
            Options are currently 'numpy' or 'ctf'. If using symmetries,
            this will be adapted to using symtensors with numpy or ctf as
            the backend.
        dtype : dtype
            The data type of the tensor
            Default : np.float_

    Returns:
        ten : ndarray
            A random tensor with the correct dimensions
            for the given site
    """
    # Determine the correct bond dimensions
    Dl = D
    Dr = D
    Du = D
    Dd = D

    # Set to one if at an edge
    if x == 0:    Dl = 1
    if x == Nx-1: Dr = 1
    if y == 0:    Dd = 1
    if y == Ny-1: Du = 1

    # Set default value of sym
    sym = None

    # Deal with Zn symmetry (if needed)
    if Zn is not None:
        # And correct symmetries
        Znl= Zn
        Znr= Zn
        Znu= Zn
        Znd= Zn
        # Set to one if at an edge
        if x == 0:    Znl = 1
        if x == Nx-1: Znr = 1
        if y == 0:    Znd = 1
        if y == Ny-1: Znu = 1
        # Resize D->Dnew so Dnew*Zn = D
        Dl /= Znl
        Dr /= Znr
        Dd /= Znd
        Du /= Znu
        d  /= dZn

        # Create sym argument
        sym = ['+++--',
               [range(Znl),range(Znd),range(dZn),range(Znr),range(Znu)],
               0,
               Zn]

    # Create the random tensor
    dims = (Dl,Dd,d,Dr,Du)
    ten = rand(dims,sym,backend=backend,dtype=dtype)
    #ten = 0.95*ones(dims,sym,backend=backend,dtype=dtype) + 0.1*rand(dims,sym,backend=backend,dtype=dtype)
    
    # Return result
    return ten

def normalize_peps_col(peps_col):
    """
    Try to keep the norm of a PEPS column near 1.

    Args:
        peps_col : 1D Array
            A list containing the tensors for each site in a peps column

    Returns:
        peps_col : 1D Array
            A normalized version of the input peps_col

    """

    # Figure out column height
    Ny = len(peps_col)

    # Compute the norm
    norm = calc_peps_col_norm(peps_col)

    # Normalize each of the tensors
    for row in range(Ny):
        peps_col[row] *= 1. / (norm ** (0.5 / Ny) )

    # Return the normalized peps column
    return peps_col

def multiply_peps_elements(peps,const):
    """
    Multiply all elements in a peps by a constant

    Args:
        peps : A PEPS object or a list of lists containing the peps tensors

        const : float
            The constant with which to multiply each peps tensor

    Returns:
        peps : a PEPS object, or list of lists, depending on input
    """

    Nx = len(peps)
    Ny = len(peps[0])
    for xind in range(Nx):
        for yind in range(Ny):
            peps[xind][yind] *= const
    return peps

def normalize_peps(peps,max_iter=100,norm_tol=20,chi=4,up=100.0,
                    down=0.0,singleLayer=True):
    """
    Normalize the full PEPS by doing a binary search on the
    interval [down, up] for the factor which, when multiplying
    every element of the PEPS tensors, yields a rescaled PEPS
    with norm equal to 1.0.

    Args:
        peps : A PEPS object
            The PEPS to be normalized, given as a PEPS object

    Kwargs:
        max_iter : int
            The maximum number of iterations of the normalization
            procedure. Default is 20.
        norm_tol : int
            We require the measured norm to be within the bounds
            10^(-norm_tol) < norm < 10^(norm_tol) before we do
            exact arithmetic to get the norm very close to 1. Default
            is 20.
        chi : int
            Boundary MPO maximum bond dimension
        up : float
            The upper bound for the binary search factor. Default is 1.0,
            which assumes that the norm of the initial PEPS is greater
            than 10^(-norm_tol) (this is almost always true).
        down : float
            The lower bound for the binary search factor. Default is 0.0.
            The intial guess for the scale factor is the midpoint
            between up and down. It's not recommended to adjust the
            up and down parameters unless you really understand what
            they are doing.
        single_layer : bool
            Indicates whether to use a single layer environment
            (currently it is the only option...)

    Returns:
        norm : float
            The approximate norm of the PEPS after the normalization
            procedure
        peps : list
            The normalized version of the PEPS, given as a PEPS object

    """

    # Figure out peps size
    Nx = peps.Nx
    Ny = peps.Ny
    be = peps[0][0].backend

    pwr = -1.0 / (2*Nx*Ny) # NOTE: if trying to use this procedure to
                           # normalize a partition function, remove
                           # the factor of 2 in this denominator
    mpiprint(4, '\n[binarySearch] shape=({},{}), chi={}'.format(Nx,Ny,chi))

    # Check if state is already easily normalized
    try:
        z = calc_peps_norm(peps,chi=chi,singleLayer=singleLayer)
    except:
        z = None
    if not (z < 10.**(-1*norm_tol) or z > 10.**(norm_tol)) or (z is None):
        if z is not None:
            sfac = z**pwr
            peps_try = multiply_peps_elements(peps.copy(),sfac)
            z = calc_peps_norm(peps_try,chi=chi,singleLayer=singleLayer)
        else:
            try:
                sfac = 1e-3
                peps_try = multiply_peps_elements(peps.copy(),sfac)
                z = calc_peps_norm(peps_try,chi=chi,singleLayer=singleLayer)
            except:
                sfac = 1e3
                peps_try = multiply_peps_elements(peps.copy(),sfac)
                z = calc_peps_norm(peps_try,chi=chi,singleLayer=singleLayer)
        if abs(z-1.) < 1e-6: 
            return z, peps_try

    # get initial scale factor
    scale = (up+down)/2.0

    # begin search
    peps_try = multiply_peps_elements(peps.copy(),scale)

    istep = 0
    while True:
        try:
            istep += 1
            z = None
            z = calc_peps_norm(peps_try,chi=chi,singleLayer=singleLayer)
        except:
            print('Failed to calculate peps norm')
            pass
        mpiprint(2, 'step={}, (down,up)=({},{}), scale={}, norm={}'.format(
                                                        istep,down,up,scale,z))
        # if an exception is thrown in calc_peps_norm because scale is too large
        if z == None:
            up = scale
            scale = scale / 2.0
        # adjust scale to make z into target region
        else:
            if abs(z-1.0) < 1e-6:
                mpiprint(2, 'converged scale = {}, norm = {}'.format(scale,z))
                break
            if z < 10.0**(-1*norm_tol) or z > 10.0**(norm_tol) or be.isnan(z):
                if z > 1.0 or be.isnan(z):
                    up = scale
                    scale = (up+down)/2.0
                else:
                    down = scale
                    scale = (up+down)/2.0
            # close to convergence, apply "exact" scale
            else:
                sfac = z**pwr
                scale = sfac*scale
                mpiprint(2, 'apply exact scale: {}'.format(scale))

        if istep == max_iter:
            mpiprint(4, 'binarySearch normalization exceeds max_iter... terminating')
            break

        peps_try = multiply_peps_elements(peps.copy(),scale)

    return z, peps_try

def calc_peps_norm(_peps,chi=4,singleLayer=True,ket=None):
    """
    Calculate the norm of the PEPS

    Args:
        peps : A PEPS object
            The PEPS for which we will compute the norm

    Kwargs:
        chi : int
            The boundary MPO bond dimension
        single_layer : bool
            Indicates whether to use a single layer environment
            (currently it is the only option...)

    Returns:
        norm : float
            The (approximate) norm of the PEPS
    """
    # Absorb Lambda tensors if needed
    if _peps.ltensors is not None:
        peps = _peps.copy()
        peps.absorb_lambdas()
    else:
        peps = _peps.copy()
    if ket is not None and ket.ltensors is not None:
        ket = ket.copy()
        ket.absorb_lambdas()
    elif ket is not None:
        ket = ket.copy()

    # Get PEPS Dims
    Nx = len(peps)
    Ny = len(peps[0])

    # Get the boundary MPO from the left (for the furthest right column)
    left_bound_mpo  = calc_left_bound_mpo(peps,Nx,chi=chi,singleLayer=singleLayer,ket=ket)

    # Get the boundary MPO from the right (for the furthest right column)
    right_bound_mpo = calc_right_bound_mpo(peps,Nx-2,chi=chi,singleLayer=singleLayer,ket=ket)

    # Contract the two MPOs
    norm = left_bound_mpo.contract(right_bound_mpo)

    # Return result
    return norm

def make_thermal_peps(Nx,Ny,d,D,Zn=None,dZn=None,backend='numpy',dtype=float_):
    """
    Make a thermal (beta=0) PEPS

    Args:
        d : int
            The local bond dimension
        D : int
            The auxilliary bond dimension
        Nx : int
            The PEPS lattice size in the x-direction
        Ny : int
            The PEPS lattice size in the y-direction

    Kwargs:
        Zn : int
            Create a PEPS which preserves this Zn symmetry,
            i.e. if Zn=2, then Z2 symmetry is preserved.
        dZn : int
            The number of symmetry sectors for the physical bond dimension
            If None, then will be the same as Zn
        backend : str
            This specifies the backend to be used for the calculation.
            Options are currently 'numpy' or 'ctf'. If using symmetries,
            this will be adapted to using symtensors with numpy or ctf as
            the backend.
        dtype : dtype
            The data type of the tensor
            Default : np.float_

    Returns:
        peps : array of arrays
            A random peps held as an array of arrays
    """
    # Create a list of lists to hold PEPS tensors
    tensors = []
    for x in range(Nx):
        tmp = []
        for y in range(Ny):
            tmp += [None]
        tensors += [tmp]

    # Place random tensors into the PEPS
    for x in range(Nx):
        for y in range(Ny):
            tensors[x][y] = thermal_peps_tensor(Nx,Ny,x,y,d,D,Zn=Zn,dZn=dZn,backend=backend,dtype=dtype)

    return tensors

def make_rand_peps(Nx,Ny,d,D,Zn=None,dZn=None,backend='numpy',dtype=float_):
    """
    Make a random PEPS

    Args:
        d : int
            The local bond dimension
        D : int
            The auxilliary bond dimension
        Nx : int
            The PEPS lattice size in the x-direction
        Ny : int
            The PEPS lattice size in the y-direction

    Kwargs:
        Zn : int
            Create a PEPS which preserves this Zn symmetry,
            i.e. if Zn=2, then Z2 symmetry is preserved.
        dZn : int
            The number of symmetry sectors for the physical bond dimension
            If None, then will be the same as Zn
        backend : str
            This specifies the backend to be used for the calculation.
            Options are currently 'numpy' or 'ctf'. If using symmetries,
            this will be adapted to using symtensors with numpy or ctf as
            the backend.
        dtype : dtype
            The data type of the tensor
            Default : np.float_

    Returns:
        peps : array of arrays
            A random peps held as an array of arrays
    """
    # Create a list of lists to hold PEPS tensors
    tensors = []
    for x in range(Nx):
        tmp = []
        for y in range(Ny):
            tmp += [None]
        tensors += [tmp]

    # Place random tensors into the PEPS
    for x in range(Nx):
        for y in range(Ny):
            tensors[x][y] = rand_peps_tensor(Nx,Ny,x,y,d,D,Zn=Zn,dZn=dZn,backend=backend,dtype=dtype)
        # At the end of each column, make the norm smaller
        tensors[x][:] = normalize_peps_col(tensors[x][:])

    return tensors

def thermal_lambda_tensor(D,Zn=None,backend='numpy',dtype=float_):
    """
    Create a thermal (currently identity) lambda tensor for a canonical PEPS

    Args:
        D : int
            The PEPS Bond Dimension

    Kwargs:
        Zn : int
            Create a PEPS which preserves this Zn symmetry,
            i.e. if Zn=2, then Z2 symmetry is preserved.
        backend : str
            This specifies the backend to be used for the calculation.
            Options are currently 'numpy' or 'ctf'. If using symmetries,
            this will be adapted to using symtensors with numpy or ctf as
            the backend.
        dtype : dtype
            The data type of the tensor
            Default : np.float_

    Returns:
        ten : ndarray
            A random tensor with the correct dimensions
            for the given site
    """
    # Determine symmetry
    sym = None
    if Zn is not None:
        sym = ['+-',[range(Zn)]*2,0,Zn]
        D /= Zn

    # Create empty tensor
    l = zeros((D,D),
              sym=sym,
              backend=backend,
              dtype=dtype)

    # Fill Diagonal Elements
    if l.sym is None:
        l.ten = l.backend.diag(l.backend.ones(D))
    else:
        for i in range(Zn):
            l.ten.array[i,:,:] = l.backend.diag(l.backend.ones(D))

    # Return result
    return l

def rand_lambda_tensor(D,Zn=None,backend='numpy',dtype=float_):
    """
    Create a random lambda tensor for a canonical PEPS

    Args:
        D : int
            The PEPS Bond Dimension

    Kwargs:
        Zn : int
            Create a PEPS which preserves this Zn symmetry,
            i.e. if Zn=2, then Z2 symmetry is preserved.
        backend : str
            This specifies the backend to be used for the calculation.
            Options are currently 'numpy' or 'ctf'. If using symmetries,
            this will be adapted to using symtensors with numpy or ctf as
            the backend.
        dtype : dtype
            The data type of the tensor
            Default : np.float_

    Returns:
        ten : ndarray
            A random tensor with the correct dimensions
            for the given site
    """
    # Determine symmetry
    sym = None
    if Zn is not None:
        sym = ['+-',[range(Zn)]*2,0,Zn]
        D /= Zn

    # Create empty tensor
    l = zeros((D,D),
              sym=sym,
              backend=backend,
              dtype=dtype)

    # Fill Diagonal Elements
    if l.sym is None:
        l.ten = l.backend.diag(l.backend.random(D))
    else:
        for i in range(Zn):
            l.ten.array[i,:,:] = l.backend.diag(l.backend.random(D))

    # Return result
    return l

def make_thermal_lambdas(Nx,Ny,D,Zn=None,backend='numpy',dtype=float_):
    """
    Make identites as diagonal matrices to serve as the
    singular values for the Gamma-Lambda canonical
    form of the thermal PEPS

    Used primarily for the simple update contraction scheme
    """

    # Lambda tensors along vertical bonds
    vert = []
    for x in range(Nx):
        tmp = []
        for y in range(Ny-1):
            tmp += [thermal_lambda_tensor(D,Zn=Zn,backend=backend,dtype=dtype)]
        vert += [tmp]

    # Lambda tensors along horizontal bonds
    horz = []
    for x in range(Nx-1):
        tmp = []
        for x in range(Ny):
            tmp += [thermal_lambda_tensor(D,Zn=Zn,backend=backend,dtype=dtype)]
        horz += [tmp]

    # Add horizontal and vertical lambdas to tensor list
    tensors = [vert,horz]
    return tensors

def make_rand_lambdas(Nx,Ny,D,Zn=None,backend='numpy',dtype=float_):
    """
    Make random diagonal matrices to serve as the
    singular values for the Gamma-Lambda canonical
    form of the PEPS

    Used primarily for the simple update contraction scheme
    """

    # Lambda tensors along vertical bonds
    vert = []
    for x in range(Nx):
        tmp = []
        for y in range(Ny-1):
            tmp += [rand_lambda_tensor(D,Zn=Zn,backend=backend,dtype=dtype)]
        vert += [tmp]

    # Lambda tensors along horizontal bonds
    horz = []
    for x in range(Nx-1):
        tmp = []
        for x in range(Ny):
            tmp += [rand_lambda_tensor(D,Zn=Zn,backend=backend,dtype=dtype)]
        horz += [tmp]

    # Add horizontal and vertical lambdas to tensor list
    tensors = [vert,horz]
    return tensors

def update_top_env_gen(row,bra,ket,left1,left2,right1,right2,prev_env,chi=10,truncate=True):
    """
    Doing the following contraction:

    +----+         +----+     +----+             +----+   
    | p1 |-- ...  -| p2 |-----| p3 |-   ...   ---| p6 |
    +----+         +----+     +----+             +----+   
       |              |          |                  |  
       a              b          c                  f  
       |              |          |                  |  
    +----+         +----+        |               +----+
    | l2 |-g ...  -| k1 |-----H--^--h   ...   ---| r2 |
    +----+         +----+        |               +----+  
       |              |  \       |                  |   
       |              |   \      |                  |   
       j              |    l     |                  q    
       |              |     \    |                  |  
       |              |      \   |                  |   
    +----+            |       +----+             +----+
    | l1 |-- ...  -R--^--r----| b1 |-s  ...   ---| r1 |
    +----+            |       +----+             +----+
       |              |          |                  |  
       |              |          |                  |  
       u              k          v                  x

    """
    # Determine if it is a thermal state
    thermal = len(bra[0][row].legs[2]) == 2
    
    # Figure out number of columns
    ncol = len(bra)

    # Create the new top environment
    if prev_env is None:
        # Create the first top environment
        top_env = []

        # First site is the current left bound_mpo
        res = einsum('urj,jga->augr',left1,left2)
        # Merge needed inds
        res.merge_inds([2,3])
        top_env.append(res)

        # Loop through and add bras and kets
        for col in range(ncol):
            # Copy the needed tensors
            ketten = ket[col][row].copy()
            braten = bra[col][row].copy()

            # Add ket -----------------------------------
            # Remove top ind
            ketten = ketten.remove_empty_ind(4) 
            # Create correct identity
            # TODO - Make sure signs are correct (will give error in symmetric case)
            Dl = braten.shape[braten.legs[0][0]]
            Zl = braten.qn_sectors[braten.legs[0][0]]
            I = eye(Dl,
                    Zl,
                    is_symmetric=braten.is_symmetric,
                    backend=braten.backend)
            if len(braten.legs[0]) > 1:
                for legind in range(1,len(braten.legs[0])):
                    Dli = braten.shape[braten.legs[0][legind]]
                    Zli = braten.qn_sectors[braten.legs[0][legind]]
                    Ii = eye(Dli,
                             Zli,
                             is_symmetric=braten.is_symmetric,
                             backend=braten.backend)
                    I = einsum('ij,IJ->iIjJ',I,Ii)
                    I.merge_inds([0,1])
                    I.merge_inds([1,2])
            # Contract identity with the ket
            res = einsum('gklh,Rr->gRkhlr',ketten,I)
            # Merge Correct inds
            res.merge_inds([0,1])
            res.merge_inds([2,3,4])
            # Add to top_env
            top_env.append(res)

            # Add bra ----------------------------------
            # Remove top ind
            braten = braten.remove_empty_ind(4)
            # Create correct identity
            # TODO - Make sure signs are correct (will give error in symmetric case)
            Dl = ketten.shape[ketten.legs[3][0]]
            Zl = ketten.qn_sectors[ketten.legs[3][0]]
            I = eye(Dl,
                    Zl,
                    is_symmetric=ketten.is_symmetric,
                    backend=ketten.backend)
            if len(ketten.legs[3]) > 1:
                for legind in range(1,len(ketten.legs[3])):
                    Dli = ketten.shape[ketten.legs[3][legind]]
                    Zli = ketten.qn_sectors[ketten.legs[3][legind]]
                    Ii = eye(Dli,
                             Zli,
                             is_symmetric=ketten.is_symmetric,
                             backend=ketten.backend)
                    I = einsum('ij,IJ->iIjJ',I,Ii)
                    I.merge_inds([0,1])
                    I.merge_inds([1,2])
            # Contract identity with the ket
            res = einsum('rvls,Hh->Hlrvhs',braten,I)
            # Merge Correct inds
            res.merge_inds([0,1,2])
            res.merge_inds([2,3])
            # Add to top_env
            top_env.append(res)

        # Last site is the current right bound_mpo
        res = einsum('xsq,qhf->hsxf',right1,right2)
        # Merge needed inds
        res.merge_inds([0,1])
        top_env.append(res)

        # Put result into an MPS -------------------------------------------
        top_env = MPS(top_env)

        # Reduce bond dimension
        if truncate:
            mpiprint(5,'Truncating Boundary MPS')
            if DEBUG:
                mpiprint(6,'Computing initial bmpo norm')
                norm0 = top_env.norm()
            top_env = top_env.apply_svd(chi)
            if DEBUG:
                mpiprint(6,'Computing resulting bmpo norm')
                norm1 = top_env.norm()
                mpiprint(0,'Norm Difference for chi={}: {}'.format(chi,abs(norm0-norm1)/abs(norm0)))
    else:
        # Add the ket layer --------------------------------------------------
        """
        Doing the following contraction:
           +----+   +----+     +----+           +----+    +----+   +----+   
        z--| p1 |-y-| p2 |--x--| p3 |-w  ...   -| p4 |-v--| p5 |-u-| p6 |--t
           +----+   +----+     +----+           +----+    +----+   +----+   
              |        |          |               |          |        |  
              a        b          c               d          e        f  
              |        |          |               |          |        |  
           +----+   +----+        |             +----+       |     +----+
           | l2 |-g-| k1 |-----h--^---   ...   -| k2 |----i--^-----| r2 |
           +----+   +----+-------+|             +----+------+|     +----+  
              |        |         ||               |         ||        |   
              |        |         ||               |         ||        |   
              j        k         lc               n         ow        q    
        """
        # Create the next top environment
        top_env = []
        # First absorb left boundary mpo
        res = einsum('jga,zay->zjyg',left2,prev_env[0])
        # Merge correct inds
        res.merge_inds([2,3])
        # Add to top_env
        top_env.append(res)
        
        # Loop through and add kets
        for col in range(ncol):
            # Add ket --------------------------
            ketten = ket[col][row].copy()
            # Contract with previous top env
            res = einsum('gklhb,ybx->ygkxhl',ketten,prev_env[2*col+1])
            # Merge correct indices
            res.merge_inds([0,1])
            res.merge_inds([2,3,4])
            # Add to top_env
            top_env.append(res)

            # Add identity ---------------------
            # TODO - Make sure signs are correct (will give error in symmetric case)
            D1 = ketten.shape[ketten.legs[3][0]]
            Z1 = ketten.qn_sectors[ketten.legs[3][0]]
            I1 = eye(D1,
                     Z1,
                     is_symmetric=ketten.is_symmetric,
                     backend=ketten.backend)
            if len(ketten.legs[3]) > 1:
                for legind in range(1,len(ketten.legs[3])):
                    Dli = ketten.shape[ketten.legs[3][legind]]
                    Zli = ketten.qn_sectors[ketten.legs[3][legind]]
                    Ii = eye(Dli,
                             Zli,
                             is_symmetric=ketten.is_symmetric,
                             backend=ketten.backend)
                    I1 = einsum('ij,IJ->iIjJ',I1,Ii)
                    I1.merge_inds([0,1])
                    I1.merge_inds([1,2])
            D2 = ketten.shape[ketten.legs[2][0]]
            Z2 = ketten.qn_sectors[ketten.legs[2][0]]
            I2 = eye(D2,
                     Z2,
                     is_symmetric=ketten.is_symmetric,
                     backend=ketten.backend)
            if len(ketten.legs[2]) > 1:
                for legind in range(1,len(ketten.legs[2])):
                    Dli = ketten.shape[ketten.legs[2][legind]]
                    Zli = ketten.qn_sectors[ketten.legs[2][legind]]
                    Ii = eye(Dli,
                             Zli,
                             is_symmetric=ketten.is_symmetric,
                             backend=ketten.backend)
                    I2 = einsum('ij,IJ->iIjJ',I2,Ii)
                    I2.merge_inds([0,1])
                    I2.merge_inds([1,2])
            # Contract with previous environment
            res = einsum('xcw,Hh->xHcwh',prev_env[2*col+2],I1)
            res = einsum('xHcwh,Ll->xHLlcwh',res,I2)
            # Merge correct indices
            res.merge_inds([0,1,2])
            res.merge_inds([1,2])
            res.merge_inds([2,3])
            # Add to top_env
            top_env.append(res)

        # Last, absorb right boundary mpo
        res = einsum('qif,uft->uiqt',right2,prev_env[2*ncol+1])
        # Merge needed inds
        res.merge_inds([0,1])
        # Add to top_env
        top_env.append(res)

        # Put result into an MPS ------------------
        top_env = MPS(top_env)

        # Reduce bond dimension
        if truncate:
            mpiprint(5,'Truncating Boundary MPS')
            if DEBUG:
                mpiprint(6,'Computing initial bmpo norm')
                norm0 = top_env.norm()
            top_env = top_env.apply_svd(chi)
            if DEBUG:
                mpiprint(6,'Computing resulting bmpo norm')
                norm1 = top_env.norm()
                mpiprint(0,'Norm Difference for chi={}: {}'.format(chi,abs(norm0-norm1)/abs(norm0)))

        # Update prev_env
        prev_env = top_env

        # Add the bra layer --------------------------------------------------
        """
        Doing the following contraction:
           +----+   +----+     +----+           +----+    +----+   +----+   
        z--| p1 |-y-| p2 |--x--| p3 |-w  ...   -| p4 |-v--| p5 |-u-| p6 |--g
           +----+   +----+     +----+           +----+    +----+   +----+   
              |        |         ||               |         ||        |  
              a        |         lc               d         oe        f  
              |        |         ||               |         ||        |  
           +----+      |       +----+             |       +----+   +----+
           | l1 |---r--^-------| b1 |-   ...   ---^-s-----| b2 |-t-| r1 |
           +----+      |       +----+             |       +----+   +----+
              |        |          |               |          |        |  
              |        |          |               |          |        |  
              u        b          v               n          w        x
        """
        # Create the next top environment
        top_env = []
        # First absorb left boundary mpo
        res = einsum('zay,ura->zuyr',prev_env[0],left1)
        # Merge correct inds
        res.merge_inds([2,3])
        top_env.append(res)

        # Loop through and add bras
        for col in range(ncol):
            # Get the bra tensor
            braten = bra[col][row].copy()
            # Add identity ---------------------
            # TODO - Make sure signs are correct (will give error in symmetric case)
            D1 = braten.shape[braten.legs[0][0]]
            Z1 = braten.qn_sectors[braten.legs[0][0]]
            I1 = eye(D1,
                     Z1,
                     is_symmetric=braten.is_symmetric,
                     backend=braten.backend)
            if len(braten.legs[0]) > 1:
                for legind in range(1,len(braten.legs[0])):
                    Dli = braten.shape[braten.legs[0][legind]]
                    Zli = braten.qn_sectors[braten.legs[0][legind]]
                    Ii = eye(Dli,
                             Zli,
                             is_symmetric=braten.is_symmetric,
                             backend=braten.backend)
                    I1 = einsum('ij,IJ->iIjJ',I1,Ii)
                    I1.merge_inds([0,1])
                    I1.merge_inds([1,2])
            # Contract with previous environment
            res = einsum('ybx,Rr->yRbxr',prev_env[2*col+1],I1)
            # Merge correct indices
            res.merge_inds([0,1])
            res.merge_inds([2,3])
            # Add to top_env
            top_env.append(res)

            # Add bra --------------------------
            envten = prev_env[2*col+2].copy()
            # Unmerge physical index
            if thermal:
                envten.unmerge_ind(1)
                envten.merge_inds([1,2])
            else:
                envten.unmerge_ind(1)
            # Contract with bra
            res = einsum('xlcw,rvlsc->xrvws',envten,braten)
            # Merge correct inds
            res.merge_inds([0,1])
            res.merge_inds([2,3])
            # Add to top_env
            top_env.append(res)

        # Last, absorb right boundary mpo
        res = einsum('ufz,xtf->utxz',prev_env[2*ncol+1],right1)
        # Merge needed inds
        res.merge_inds([0,1])
        # Add to top_env
        top_env.append(res)

        # Put result into an MPS ------------------
        top_env = MPS(top_env)

        # Reduce bond dimension
        if truncate:
            mpiprint(5,'Truncating Boundary MPS')
            if DEBUG:
                mpiprint(6,'Computing initial bmpo norm')
                norm0 = top_env.norm()
            top_env = top_env.apply_svd(chi)
            if DEBUG:
                mpiprint(6,'Computing resulting bmpo norm')
                norm1 = top_env.norm()
                mpiprint(0,'Norm Difference for chi={}: {}'.format(chi,abs(norm0-norm1)/abs(norm0)))

    return top_env

def calc_top_envs_gen(bra,left_bmpo,right_bmpo,ket=None,chi=10):
    """
    """
    # Figure out height of peps column
    Ny = len(bra[0])

    # Copy bra if needed
    copy_ket = False
    if ket is None: copy_ket = True
    elif hasattr(ket,'__len__'):
        if ket[0] is None: copy_ket = True
    if copy_ket:
        ket = [None]*len(bra)
        for i in range(len(bra)):
            ketcol = [None]*len(bra[i])
            for j in range(len(bra[i])):
                ketcol[j] = bra[i][j].copy()
                # TODO - Conjugate this ket col?
            ket[i] = ketcol

    # Compute top environment
    top_env = [None]*Ny
    for row in reversed(range(Ny)):
        # Figure out previous environment MPO
        if row == Ny-1: prev_env = None
        else: prev_env = top_env[row+1]
        # Compute next environment MPO
        top_env[row] = update_top_env_gen(row,
                                          bra,
                                          ket,
                                          left_bmpo[2*row],
                                          left_bmpo[2*row+1],
                                          right_bmpo[2*row],
                                          right_bmpo[2*row+1],
                                          prev_env,
                                          chi=chi)
    return top_env

def update_bot_env_gen(row,bra,ket,left1,left2,right1,right2,prev_env,chi=10,truncate=True):
    """
    Doing the following contraction:

              s        t          l               v          n        x  
              |        |          |               |          |        |  
              |        |          |               |          |        |  
           +----+   +----+        |            +----+        |     +----+
           | l2 |-p-| k1 |----q---^----  ...  -| k2 |---r----^-----| r2 |
           +----+   +----+        |            +----+        |     +----+  
              |        |  \       |               |  \       |        |   
              |        |   \      |               |   \      |        |   
              j        |    k     |               |    m     |        o    
              |        |     \    |               |     \    |        |  
              |        |      \   |               |      \   |        |   
           +----+      |       +----+             |       +----+   +----+
           | l1 |---g--^-------| b1 |-h  ...  ----^-------| b2 |-i-| r1 |
           +----+      |       +----+             |       +----+   +----+
              |        |          |               |          |        |  
              a        b          c               d          e        f  
              |        |          |               |          |        |  
           +----+   +----+     +----+           +----+    +----+   +----+   
        z--| p1 |-y-| p2 |--x--| p3 |-w  ...  --| p4 |--v-| p5 |-y-| p6 |--t
           +----+   +----+     +----+           +----+    +----+   +----+   

    """
    # Figure out number of columns
    ncol = len(bra)
    
    # Determine if it is a thermal state
    thermal = len(bra[0][row].legs[2]) == 2

    # Create the new top environment
    if prev_env is None:
        # Create the first top environment
        bot_env = []

        # First site is the current left bound_mpo
        res = einsum('agj,jps->asgp',left1,left2)
        # Merge correct inds
        res.merge_inds([2,3])
        # Add to bot env
        bot_env.append(res)

        for col in range(ncol):
            # Copy the needed tensors
            ketten = ket[col][row].copy()
            braten = bra[col][row].copy()

            # Add ket -----------------------------------
            # Remove bottom index
            ketten = ketten.remove_empty_ind(1)
            # Create needed identity
            # TODO - Make sure signs are correct (will give error in symmetric case)
            Dl = braten.shape[braten.legs[0][0]]
            Zl = braten.qn_sectors[braten.legs[0][0]]
            I = eye(Dl,
                    Zl,
                    is_symmetric=braten.is_symmetric,
                    backend=braten.backend)
            if len(braten.legs[0]) > 1:
                for legind in range(1,len(braten.legs[0])):
                    Dli = braten.shape[braten.legs[0][legind]]
                    Zli = braten.qn_sectors[braten.legs[0][legind]]
                    Ii = eye(Dli,
                             Zli,
                             is_symmetric=braten.is_symmetric,
                             backend=braten.backend)
                    I = einsum('ij,IJ->iIjJ',I,Ii)
                    I.merge_inds([0,1])
                    I.merge_inds([1,2])
            # Contract identity with the ket
            res = einsum('pkqt,Gg->Gptgkq',ketten,I)
            # Merge correct inds
            res.merge_inds([0,1])
            res.merge_inds([2,3,4])
            # Add to bot_env
            bot_env.append(res)

            # Add bra ----------------------------------
            # Remove bottom index
            braten = braten.remove_empty_ind(1)
            # Create correect identity
            # TODO - Make sure signs are correct (will give error in symmetric case)
            Dl = ketten.shape[ketten.legs[2][0]]
            Zl = ketten.qn_sectors[ketten.legs[2][0]]
            I = eye(Dl,
                    Zl,
                    is_symmetric=ketten.is_symmetric,
                    backend=ketten.backend)
            if len(ketten.legs[2]) > 1:
                for legind in range(1,len(ketten.legs[2])):
                    Dli = ketten.shape[ketten.legs[2][legind]]
                    Zli = ketten.qn_sectors[ketten.legs[2][legind]]
                    Ii = eye(Dli,
                             Zli,
                             is_symmetric=braten.is_symmetric,
                             backend=braten.backend)
                    I = einsum('ij,IJ->iIjJ',I,Ii)
                    I.merge_inds([0,1])
                    I.merge_inds([1,2])
            # Contract identity with the bra
            res = einsum('gkhl,Qq->gkQlhq',braten,I)
            # Merge correct inds
            res.merge_inds([0,1,2])
            res.merge_inds([2,3])
            # Add to bot_env
            bot_env.append(res)

        # Last site is the current right bound_mpo
        res = einsum('fio,orx->irxf',right1,right2)
        # Merge correct inds
        res.merge_inds([0,1])
        # Add to bot env
        bot_env.append(res)

        # Put result into an MPS -------------------------------------------
        bot_env = MPS(bot_env)

        # Reduce bond dimension
        if truncate:
            mpiprint(5,'Truncating Boundary MPS')
            if DEBUG:
                mpiprint(6,'Computing initial bmpo norm')
                norm0 = bot_env.norm()
            bot_env = bot_env.apply_svd(chi)
            if DEBUG:
                mpiprint(6,'Computing resulting bmpo norm')
                norm1 = bot_env.norm()
                mpiprint(0,'Norm Difference for chi={}: {}'.format(chi,abs(norm0-norm1)/abs(norm0)))
    else:
        # Add the bra layer --------------------------------------------------
        """
        Doing the following contraction:

              j        bk         l               vm         n        x    
              |        ||         |               ||         |        |  
              |        ||         |               ||         |        |   
           +----+      |+------+----+             |+------+----+   +----+
           | l1 |---g--^-------| b1 |-h  ...  ----^-------| b2 |-i-| r1 |
           +----+      |       +----+             |       +----+   +----+
              |        |          |               |          |        |  
              a        b          c               d          e        f  
              |        |          |               |          |        |  
           +----+   +----+     +----+           +----+    +----+   +----+   
        z--| p1 |-y-| p2 |--x--| p3 |-w  ...  --| p4 |--v-| p5 |-u-| p6 |--t
           +----+   +----+     +----+           +----+    +----+   +----+   
        """
        # Create the next bot environment
        bot_env = []
        # First, absorb left boundary mps
        res = einsum('agj,zay->zjyg',left1,prev_env[0])
        # Merge correct inds
        res.merge_inds([2,3])
        # Add to bottom env
        bot_env.append(res)

        # Loop through to add bras
        for col in range(ncol):
            braten = bra[col][row].copy()
            # Add identity ---------------------
            # TODO - Make sure signs are correct (will give error in symmetric case)
            D1 = braten.shape[braten.legs[0][0]]
            Z1 = braten.qn_sectors[braten.legs[0][0]]
            I1 = eye(D1,
                     Z1,
                     is_symmetric=braten.is_symmetric,
                     backend=braten.backend)
            if len(braten.legs[0]) > 1:
                for legind in range(1,len(braten.legs[0])):
                    Dli = braten.shape[braten.legs[0][legind]]
                    Zli = braten.qn_sectors[braten.legs[0][legind]]
                    Ii = eye(Dli,
                             Zli,
                             is_symmetric=braten.is_symmetric,
                             backend=braten.backend)
                    I1 = einsum('ij,IJ->iIjJ',I1,Ii)
                    I1.merge_inds([0,1])
                    I1.merge_inds([1,2])
            D2 = braten.shape[braten.legs[2][0]]
            Z2 = braten.qn_sectors[braten.legs[2][0]]
            I2 = eye(D2,
                     Z2,
                     is_symmetric=braten.is_symmetric,
                     backend=braten.backend)
            if len(braten.legs[2]) > 1:
                for legind in range(1,len(braten.legs[2])):
                    Dli = braten.shape[braten.legs[2][legind]]
                    Zli = braten.qn_sectors[braten.legs[2][legind]]
                    Ii = eye(Dli,
                             Zli,
                             is_symmetric=braten.is_symmetric,
                             backend=braten.backend)
                    I2 = einsum('ij,IJ->iIjJ',I2,Ii)
                    I2.merge_inds([0,1])
                    I2.merge_inds([1,2])
            # Contract with previous environment
            res = einsum('ybx,Gg->yGbxg',prev_env[2*col+1],I1)
            res = einsum('yGbxg,Kk->yGbKxgk',res,I2)
            # Merge correct indices
            res.merge_inds([0,1])
            res.merge_inds([1,2])
            res.merge_inds([2,3,4])
            # Add to bot_env
            bot_env.append(res)

            # Add ket --------------------------
            # Contract with previous bot_env
            res = einsum('gckhl,xcw->xgklwh',braten,prev_env[2*col+2])
            # Merge correct indices
            res.merge_inds([0,1,2])
            res.merge_inds([2,3])
            # Add to bot_env
            bot_env.append(res)

        # Last, absorb right boundary mpo
        res = einsum('fix,uft->uixt',right1,prev_env[2*ncol+1])
        # Merge needed inds
        res.merge_inds([0,1])
        # Add to bot_env
        bot_env.append(res)

        # Put result into an MPS ------------------
        bot_env = MPS(bot_env)

        # Reduce bond dimension
        if truncate:
            mpiprint(5,'Truncating Boundary MPS')
            if DEBUG:
                mpiprint(6,'Computing initial bmpo norm')
                norm0 = bot_env.norm()
            bot_env = bot_env.apply_svd(chi)
            if DEBUG:
                mpiprint(6,'Computing resulting bmpo norm')
                norm1 = bot_env.norm()
                mpiprint(0,'Norm Difference for chi={}: {}'.format(chi,abs(norm0-norm1)/abs(norm0)))

        # Update prev_env
        prev_env = bot_env

        # Add the bra layer --------------------------------------------------
        """
        Doing the following contraction:
              s        t                          v                   x  
              |        |          |               |          |        |  
              |        |          |               |          |        |  
           +----+   +----+        |             +----+       |     +----+
           | l2 |-p-| k1 |----q---^----  ...  --| k2 |---r---^-----| r2 |
           +----+   +----+        |             +----+       |     +----+  
              |       ||          |               ||         |        |  
              a       bk          c               dm         e        f  
              |       ||          |               ||         |        |  
           +----+   +----+     +----+           +----+    +----+   +----+   
        z--| p1 |-y-| p2 |--x--| p3 |-w  ...  --| p4 |--v-| p5 |-y-| p6 |--t
           +----+   +----+     +----+           +----+    +----+   +----+   
        """
        # Create the next bottom environment
        bot_env = []
        # First, absorb left boundary mpo
        res = einsum('zay,aps->zsyp',prev_env[0],left2)
        # Merge correct inds
        res.merge_inds([2,3])
        # Add to bot_env
        bot_env.append(res)

        # Loop through and add ket tensors
        for col in range(ncol):
            # Get the ket tensor
            ketten = ket[col][row].copy()
            # Add ket --------------------------
            envten = prev_env[2*col+1].copy()
            # Unmerge physical index
            if thermal:
                envten.unmerge_ind(1)
                envten.merge_inds([2,3])
            else:
                envten.unmerge_ind(1)
            # Contract with ket
            res = einsum('ybkx,pbkqt->yptxq',envten,ketten)
            # Merge correct indices
            res.merge_inds([0,1])
            res.merge_inds([2,3])
            # Add to bot_env
            bot_env.append(res)

            # Add identity ---------------------
            # TODO - Make sure signs are correct (will give error in symmetric case)
            D1 = ketten.shape[ketten.legs[3][0]]
            Z1 = ketten.qn_sectors[ketten.legs[3][0]]
            I1 = eye(D1,
                     Z1,
                     is_symmetric=ketten.is_symmetric,
                     backend=ketten.backend)
            if len(ketten.legs[3]) > 1:
                for legind in range(1,len(ketten.legs[3])):
                    Dli = ketten.shape[ketten.legs[3][legind]]
                    Zli = ketten.qn_sectors[ketten.legs[3][legind]]
                    Ii = eye(Dli,
                             Zli,
                             is_symmetric=braten.is_symmetric,
                             backend=braten.backend)
                    I1 = einsum('ij,IJ->iIjJ',I1,Ii)
                    I1.merge_inds([0,1])
                    I1.merge_inds([1,2])
            # Contract with previous environment
            res = einsum('xcw,Qq->xQcwq',prev_env[2*col+2],I1)
            # Merge correct indices
            res.merge_inds([0,1])
            res.merge_inds([2,3])
            # Add to bot_env
            bot_env.append(res)

        # Last, absorb right boundary mpo
        res = einsum('yft,frx->yrxt',prev_env[2*ncol+1],right2)
        # Merge needed inds
        res.merge_inds([0,1])
        # Add to bot_env
        bot_env.append(res)

        # Put result into an MPS ------------------
        bot_env = MPS(bot_env)

        # Reduce bond dimension
        if truncate:
            mpiprint(5,'Truncating Boundary MPS')
            if DEBUG:
                mpiprint(6,'Computing initial bmpo norm')
                norm0 = bot_env.norm()
            bot_env = bot_env.apply_svd(chi)
            if DEBUG:
                mpiprint(6,'Computing resulting bmpo norm')
                norm1 = bot_env.norm()
                mpiprint(0,'Norm Difference for chi={}: {}'.format(chi,abs(norm0-norm1)/abs(norm0)))

    # return result
    return bot_env

def calc_bot_envs_gen(bra,left_bmpo,right_bmpo,ket=None,chi=10):
    """
    """
    Ny = len(bra[0])

    # Copy bra if needed
    copy_ket = False
    if ket is None: copy_ket = True
    elif hasattr(ket,'__len__'):
        if ket[0] is None: copy_ket = True
    if copy_ket:
        ket = [None]*len(bra)
        for i in range(len(bra)):
            ketcol = [None]*len(bra[i])
            for j in range(len(bra[i])):
                ketcol[j] = bra[i][j].copy()
                # TODO - Conjugate this ket col?
            ket[i] = ketcol

    # Compute the bottom environment
    bot_env = [None]*Ny
    for row in range(Ny):
        if row == 0: prev_env = None
        else: prev_env = bot_env[row-1]
        bot_env[row] = update_bot_env_gen(row,
                                          bra,
                                          ket,
                                          left_bmpo[2*row],
                                          left_bmpo[2*row+1],
                                          right_bmpo[2*row],
                                          right_bmpo[2*row+1],
                                          prev_env,
                                          chi=chi)
    return bot_env

def update_top_env2(row,bra,ket,left1,left2,right1,right2,prev_env,chi=10,truncate=True,contracted_env=False):
    """
    Doing the following contraction:

       +-----------------------------------------------+
       |                prev_env                       |
       +-----------------------------------------------+
       |        |          |       |          |        |  
       a        b          c       d          e        f  
       |        |          |       |          |        |  
    +----+   +----+        |    +----+        |     +----+
    | l2 |-g-| k1 |-----h--^----| k2 |-----i--^-----| r2 |
    +----+   +----+        |    +----+        |     +----+  
       |        |  \       |       |  \       |        |   
       |        |   \      |       |   \      |        |   
       j        |    l     |       |    o     |        q    
       |        |     \    |       |     \    |        |  
       |        |      \   |       |      \   |        |   
    +----+      |       +----+     |       +----+   +----+
    | l1 |---r--^-------| b1 |-----^-s-----| b2 |-t-| r1 |
    +----+      |       +----+     |       +----+   +----+
       |        |          |       |          |        |  
       |        |          |       |          |        |  
       u        k          v       n          w        x

    """
    if not contracted_env:
        top_env = update_top_env_gen(row,
                                     bra,
                                     ket,
                                     left1,
                                     left2,
                                     right1,
                                     right2,
                                     prev_env,
                                     chi=chi,
                                     truncate=truncate)
    else:
        bra1 = bra[0][row]
        bra2 = bra[1][row]
        ket1 = ket[0][row]
        ket2 = ket[1][row]
        if prev_env is None:
            # Create first top env
            tmp = einsum('jga,gklhb->abjklh',left2,ket1).remove_empty_ind(0).remove_empty_ind(0)
            tmp = einsum('jklh,hnoid->djklnoi',tmp,ket2).remove_empty_ind(0)
            tmp = einsum('jklnoi,qif->fjklnoq',tmp,right2).remove_empty_ind(0)
            tmp = einsum('jklnoq,urj->urklnoq',tmp,left1)
            tmp = einsum('urklnoq,rvlsc->cukvsnoq',tmp,bra1).remove_empty_ind(0)
            tmp = einsum('ukvsnoq,swote->eukvnwtq',tmp,bra2).remove_empty_ind(0)
            top_env = einsum('ukvnwtq,xtq->ukvnwx',tmp,right1)
        else:
            tmp = einsum('jga,abcdef->jgbcdef',left2,prev_env)
            tmp = einsum('jgbcdef,gklhb->jklhcdef',tmp,ket1)
            tmp = einsum('jklhcdef,hnoid->jklcnoief',tmp,ket2)
            tmp = einsum('jklcnoief,qif->jklcnoeq',tmp,right2)
            tmp = einsum('jklcnoeq,urj->urklcnoeq',tmp,left1)
            tmp = einsum('urklcnoeq,rvlsc->ukvnsoeq',tmp,bra1)
            tmp = einsum('ukvnsoeq,swote->ukvnwtq',tmp,bra2)
            top_env = einsum('ukvnwtq,xtq->ukvnwx',tmp,right1)
    return top_env

def calc_top_envs2(bra,left_bmpo,right_bmpo,ket=None,chi=10,truncate=True,contracted_env=False):
    """
    """
    # Figure out height of peps column
    Ny = len(bra[0])

    # Copy bra if needed
    copy_ket = False
    if ket is None: copy_ket = True
    elif hasattr(ket,'__len__'):
        if ket[0] is None: copy_ket = True
    if copy_ket:
        ket = [None]*len(bra)
        for i in range(len(bra)):
            ketcol = [None]*len(bra[i])
            for j in range(len(bra[i])):
                ketcol[j] = bra[i][j].copy()
                # TODO - Conjugate this ket col?
            ket[i] = ketcol

    # Compute the bottom environment
    top_env = [None]*Ny
    for row in reversed(range(Ny)):
        if row == Ny-1: prev_env = None
        else: prev_env = top_env[row+1]
        top_env[row] = update_top_env2(row,
                                       bra,
                                       ket,
                                       left_bmpo[2*row],
                                       left_bmpo[2*row+1],
                                       right_bmpo[2*row],
                                       right_bmpo[2*row+1],
                                       prev_env,
                                       chi=chi,
                                       truncate=truncate,
                                       contracted_env=contracted_env)
    return top_env

def update_bot_env2(row,bra,ket,left1,left2,right1,right2,prev_env,chi=10,truncate=True,contracted_env=False):
    """
    Doing the following contraction:

       s        t          l       v          n        x  
       |        |          |       |          |        |  
       |        |          |       |          |        |  
    +----+   +----+        |    +----+        |     +----+
    | l2 |-p-| k1 |----q---^----| k2 |---r----^-----| r2 |
    +----+   +----+        |    +----+        |     +----+  
       |        |  \       |       |  \       |        |   
       |        |   \      |       |   \      |        |   
       j        |    k     |       |    m     |        o    
       |        |     \    |       |     \    |        |  
       |        |      \   |       |      \   |        |   
    +----+      |       +----+     |       +----+   +----+
    | l1 |---g--^-------| b1 |--h--^-------| b2 |-i-| r1 |
    +----+      |       +----+     |       +----+   +----+
       |        |          |       |          |        |  
       a        b          c       d          e        f  
       |        |          |       |          |        |  
       +-----------------------------------------------+
       |                prev_env                       |
       +-----------------------------------------------+

    """
    if not contracted_env:
        bot_env = update_bot_env_gen(row,
                                     bra,
                                     ket,
                                     left1,
                                     left2,
                                     right1,
                                     right2,
                                     prev_env,
                                     chi=chi,
                                     truncate=truncate)
    else:
        bra1 = bra[0][row]
        bra2 = bra[1][row]
        ket1 = ket[0][row]
        ket2 = ket[1][row]
        if prev_env is None:
            tmp = einsum('agj,gckhl->acjklh',left1,bra1).remove_empty_ind(0).remove_empty_ind(0)
            tmp = einsum('jklh,hemin->ejklmni',tmp,bra2).remove_empty_ind(0)
            tmp = einsum('jklmni,fio->fjklmno',tmp,right1).remove_empty_ind(0)
            tmp = einsum('jklmno,jps->spklmno',tmp,left2)
            tmp = einsum('spklmno,pbkqt->bstqlmno',tmp,ket1).remove_empty_ind(0)
            tmp = einsum('stqlmno,qdmrv->dstlvrno',tmp,ket2).remove_empty_ind(0)
            bot_env = einsum('stlvrno,orx->stlvnx',tmp,right2)
        else:
            tmp = einsum('agj,abcdef->jgbcdef',left1,prev_env)
            tmp = einsum('jgbcdef,gckhl->jbklhdef',tmp,bra1)
            tmp = einsum('jbklhdef,hemin->jbkldmnif',tmp,bra2)
            tmp = einsum('jbkldmnif,fio->jbkldmno',tmp,right1)
            tmp = einsum('jbkldmno,jps->spbkldmno',tmp,left2)
            tmp = einsum('spbkldmno,pbkqt->stqldmno',tmp,ket1)
            tmp = einsum('stqldmno,qdmrv->stlvrno',tmp,ket2)
            bot_env = einsum('stlvrno,orx->stlvnx',tmp,right2)
    return bot_env

def calc_bot_envs2(bra,left_bmpo,right_bmpo,ket=None,chi=10,truncate=True,contracted_env=False):
    """
    """
    # Figure out height of peps column
    Ny = len(bra[0])

    # Copy bra if needed
    copy_ket = False
    if ket is None: copy_ket = True
    elif hasattr(ket,'__len__'):
        if ket[0] is None: copy_ket = True
    if copy_ket:
        ket = [None]*len(bra)
        for i in range(len(bra)):
            ketcol = [None]*len(bra[i])
            for j in range(len(bra[i])):
                ketcol[j] = bra[i][j].copy()
                # TODO - Conjugate this ket col?
            ket[i] = ketcol

    # Compute the bottom environment
    bot_env = [None]*Ny
    for row in range(Ny):
        if row == 0: prev_env = None
        else: prev_env = bot_env[row-1]
        bot_env[row] = update_bot_env2(row,
                                       bra,
                                       ket,
                                       left_bmpo[2*row],
                                       left_bmpo[2*row+1],
                                       right_bmpo[2*row],
                                       right_bmpo[2*row+1],
                                       prev_env,
                                       chi=chi,
                                       truncate=truncate,
                                       contracted_env=contracted_env)
    return bot_env

def update_top_env(bra,ket,left1,left2,right1,right2,prev_env):
    """
    Doing the following contraction:

     +-------+-------+-------+
     |       |       |       |
     O       u       |       o
     |       |       |       |
     +---l---+---r---^-------+
     |       |\      |       |
     |       | \     |       |
     N       |   p   U       n
     |       |     \ |       |
     |       |      \|       |
     +-------^---L---+---R---+
     |       |       |       |
     M       d       D       m

    """
    if prev_env is None:
        # Create first top env
        tmp = einsum('ldpru,NlO->uONdpr',ket,left2).remove_empty_ind(0).remove_empty_ind(0)
        tmp = einsum('Ndpr,nro->oNdpn',tmp,right2).remove_empty_ind(0)
        tmp = einsum('Ndpn,LDpRU->UNdLDRn',tmp,bra).remove_empty_ind(0)
        tmp = einsum('NdLDRn,MLN->MdDRn',tmp,left1)
        top_env = einsum('MdDRn,mRn->MdDm',tmp,right1)
    else:
        # Add on to top env
        tmp = einsum('ldpru,OuUo->OldprUo',ket,prev_env)
        tmp = einsum('OldprUo,NlO->NdprUo',tmp,left2)
        tmp = einsum('NdprUo,nro->NdpUn',tmp,right2)
        tmp = einsum('NdpUn,LDpRU->NdLDRn',tmp,bra)
        tmp = einsum('NdLDRn,MLN->MdDRn',tmp,left1)
        top_env = einsum('MdDRn,mRn->MdDm',tmp,right1)
    return top_env

def calc_top_envs(bra_col,left_bmpo,right_bmpo,ket_col=None):
    """
    Doing the following contraction:

     +-------+-------+-------+
     |       |       |       |
     O       U       |       o
     |       |       |       |
     +---L---+---R---^-------+
     |       |\      |       |
     |       | \     |       |
     N       D   P   u       n
     |             \ |       |
     |              \|       |
     +-------l-------+---r---+
     |               |       |
     M               d       m

    """

    # Figure out height of peps column
    Ny = len(bra_col)

    # Copy bra if needed
    if ket_col is None: 
        ket_col = [None]*len(bra_col)
        for i in range(len(ket_col)):
            ket_col[i] = bra_col[i].copy()
    # TODO - Conjugate this ket col?

    # Compute top environment
    top_env = [None]*Ny
    for row in reversed(range(Ny)):
        if row == Ny-1: prev_env = None
        else: prev_env = top_env[row+1]
        top_env[row] = update_top_env(bra_col[row],
                                      ket_col[row],
                                      left_bmpo[2*row],
                                      left_bmpo[2*row+1],
                                      right_bmpo[2*row],
                                      right_bmpo[2*row+1],
                                      prev_env)
    return top_env

def update_bot_env(bra,ket,left1,left2,right1,right2,prev_env):
    """
    Doing the following contraction:

     O       u       |       o
     |       |       |       |
     |       |       |       |
     +---l---+---r---^-------+
     |       |\      |       |
     |       | \     |       |
     N       d   P   U       n
     |       |    \  |       |
     |       |     \ |       |
     +-------^---L---+---R---+
     |       |       |       |
     |       |       |       |
     M       |       D       m
     |       |       |       |
     +-------+-------+-------+

    """
    if prev_env is None:
        tmp = einsum('LDPRU,MLN->DMNPUR',bra,left1).remove_empty_ind(0).remove_empty_ind(0)
        tmp = einsum('NPUR,mRn->mNPUn',tmp,right1).remove_empty_ind(0)
        tmp = einsum('NPUn,ldPru->dNlurUn',tmp,ket).remove_empty_ind(0)
        tmp = einsum('NlurUn,NlO->OurUn',tmp,left2)
        bot_env = einsum('OurUn,nro->OuUo',tmp,right2)
    else:
        tmp = einsum('LDPRU,MdDm->MdLPURm',bra,prev_env)
        tmp = einsum('MdLPURm,MLN->NdPURm',tmp,left1)
        tmp = einsum('NdPURm,mRn->NdPUn',tmp,right1)
        tmp = einsum('NdPUn,ldPru->NlurUn',tmp,ket)
        tmp = einsum('NlurUn,NlO->OurUn',tmp,left2)
        bot_env = einsum('OurUn,nro->OuUo',tmp,right2)
    return bot_env

def calc_bot_envs(bra_col,left_bmpo,right_bmpo,ket_col=None):
    """
    Doing the following contraction:

     O       u       |       o
     |       |       |       |
     |       |       |       |
     +---l---+---r---^-------+
     |       |\      |       |
     |       | \     |       |
     N       d   P   U       n
     |       |     \ |       |
     |       |      \|       |
     +-------^---L---+---R---+
     |       |       |       |
     |       |       |       |
     M       |       D       m
     |       |       |       |
     +-------+-------+-------+

    """

    # Figure out height of peps column
    Ny = len(bra_col)

    # Copy bra if needed
    if ket_col is None: 
        ket_col = [None]*len(bra_col)
        for i in range(len(ket_col)):
            ket_col[i] = bra_col[i].copy()

    # Compute the bottom environment
    bot_env = [None]*Ny
    for row in range(Ny):
        if row == 0: prev_env = None
        else: prev_env = bot_env[row-1]
        bot_env[row] = update_bot_env(bra_col[row],
                                      ket_col[row],
                                      left_bmpo[2*row],
                                      left_bmpo[2*row+1],
                                      right_bmpo[2*row],
                                      right_bmpo[2*row+1],
                                      prev_env)
    return bot_env

def reduce_tensors(peps1,peps2):
    """
    Reduce the two peps tensors, i.e. pull off physical index
    """

    if DEBUG:
        # Figure out combined tensor (for check)
        original = einsum('LDPRU,lUpru->lLDPRpru',peps1,peps2)

    # Reduce bottom tensor
    peps1 = peps1.transpose([0,1,3,2,4])
    output = peps1.svd(3,return_ent=False,return_wgt=False)
    (ub,sb,vb) = peps1.svd(3,return_ent=False,return_wgt=False)
    phys_b = einsum('ab,bPU->aPU',sb,vb)

    # Reduce top tensor
    peps2 = peps2.transpose([1,2,0,3,4])
    (ut,st,vt) = peps2.svd(2,return_ent=False,return_wgt=False)
    phys_t = einsum('DPa,ab->DPb',ut,st)
    vt = vt.transpose([1,0,2,3])

    if DEBUG:
        # Check to make sure initial and reduced peps tensors are identical
        final = einsum('LDRa,aPb->LDRPb',ub,phys_b)
        final = einsum('LDRPb,bpc->LDRPpc',final,phys_t)
        final = einsum('LDRPpc,lcru->lLDPRpru',final,vt)
        mpiprint(0,'Reduced Difference = {}'.format((original-final).abs().sum()))

    # Return result
    return ub,phys_b,phys_t,vt

def pos_sqrt_vec(vec):
    """
    """
    for i in range(vec.shape[0]):
        if vec[i] > 0.:
            vec[i] = vec[i]**(1./2.)
        else:
            vec[i] = 0.
    return vec

def make_N_positive(N,hermitian=True,positive=True):
    """
    """

    # Get a hermitian approximation of the environment
    if hermitian:
        N1 = N.copy()
        N1 = N1.transpose([0,2,1,3])
        N = N.transpose([1,3,0,2])
        N = (N+N1)/2.
        N1 = N.copy()
        N = einsum('UDab,abud->UuDd',N,N1)

    # Get a positive approximation of the environment
    if positive:
        try:
            if N.sym is None:
                N = N.transpose([0,2,1,3])
                n1 = np.prod([N.ten.shape[i] for i in N.legs[0]])
                n2 = np.prod([N.ten.shape[i] for i in N.legs[1]])
                n3 = np.prod([N.ten.shape[i] for i in N.legs[2]])
                n4 = np.prod([N.ten.shape[i] for i in N.legs[3]])
                Nmat = N.backend.reshape(N.ten,(n1*n2,n3*n4))
                u,v = N.backend.eigh(Nmat)
                u = pos_sqrt_vec(u)
                Nmat = N.backend.einsum('ij,j,kj->ik',v,u,v)
                N.ten = Nmat.reshape(N.shape)
                N = N.transpose([0,2,1,3])
            else:
                N = N.copy().transpose([0,2,1,3])
                # Make this a sparse tensor
                Nmat = N.ten.make_sparse()
                (N1,N2,N3,N4,n1,n2,n3,n4) = Nmat.shape
                Nmat = Nmat.transpose([0,4,1,5,2,6,3,7])
                Nmat = Nmat.reshape((N1*n1*N2*n2,N3*n3*N4*n4))
                u,v = N.backend.eigh(Nmat)
                u = pos_sqrt_vec(u)
                Nmat = N.backend.einsum('ij,j,kj->ik',v,u,v)
                Nmat = Nmat.reshape((N1,n1,N2,n2,N3,n3,N4,n4))
                Nmat = Nmat.transpose([0,2,4,6,1,3,5,7])
                # Cast back into a symtensor
                delta = N.ten.get_irrep_map()
                Nmat = N.backend.einsum('ABCDabcd,ABCD->ABCabcd',Nmat,delta)
                N.ten.array = Nmat
                # Retranspose
                N = N.transpose([0,2,1,3])
        except Exception as e:
            mpiprint(0,'Failed to make N positive, eigenvalues did not converge')

    return N

def calc_local_env(bra1,bra2,ket1,ket2,env_top,env_bot,lbmpo,rbmpo,reduced=True,hermitian=True,positive=True):
    """
    Calculate the local environment around two peps tensors

    Args:
        bra1 : peps tensor
            The peps tensor for the bottom site
        bra2 : peps tensor
            The peps tensor for the top site
        ket1 : peps tensor
            The peps tensor for the bottom site
        ket2 : peps tensor
            The peps tensor for the top site
        env_top : env tensor
            The top environment for the given sites
        env_bot : env tensor
            The bottom environment for the given sites
        lbmpo : list of left boundary mpo tensors
            The four left boundary mpo tensors surrounding
            the two peps tensors
        rbmpo : list of right boundary mpo tensors
            The four right boundary mpo tensors surrounding
            the two peps tensors

    Kwargs:
        reduced : bool
            If true, then this function returns the reduced
            environment. Currently, this is the only option
            available.
        hermitian : bool
            Approximate the environment with its nearest
            hermitian approximate
        positive : bool
            Approximate the environment with its nearest
            possible positive approximate

    """

    if reduced:
        # Get reduced tensors
        ub,phys_b,phys_t,vt = reduce_tensors(bra1,bra2)
        ubk,phys_bk,phys_tk,vtk = reduce_tensors(ket1,ket2)

        # Compute bottom half of environment
        if env_bot is None:
            tmp = einsum('CLB,LDRU->CDBUR',lbmpo[0],ub).remove_empty_ind(0).remove_empty_ind(0)
            tmp = einsum('BUR,cRb->cBUb',tmp,rbmpo[0]).remove_empty_ind(0)
            tmp = einsum('BUb,BlA->AlUb',tmp,lbmpo[1])
            tmp = einsum('AlUb,ldru->dAurUb',tmp,ubk).remove_empty_ind(0)
            envb= einsum('AurUb,bra->AuUa',tmp,rbmpo[1])
        else:
            tmp = einsum('CdDc,CLB->BLdDc',env_bot,lbmpo[0])
            tmp = einsum('BLdDc,LDRU->BdURc',tmp,ub)
            tmp = einsum('BdURc,cRb->BdUb',tmp,rbmpo[0])
            tmp = einsum('BdUb,BlA->AldUb',tmp,lbmpo[1])
            tmp = einsum('AldUb,ldru->AurUb',tmp,ubk)
            envb= einsum('AurUb,bra->AuUa',tmp,rbmpo[1])

        # Compute top half of environment
        if env_top is None:
            tmp = einsum('BlC,ldru->CuBdr',lbmpo[3],vtk).remove_empty_ind(0).remove_empty_ind(0)
            tmp = einsum('Bdr,brc->cBdb',tmp,rbmpo[3]).remove_empty_ind(0)
            tmp = einsum('Bdb,ALB->ALdb',tmp,lbmpo[2])
            tmp = einsum('ALdb,LDRU->UAdDRb',tmp,vt).remove_empty_ind(0)
            envt= einsum('AdDRb,aRb->AdDa',tmp,rbmpo[2])
        else:
            tmp = einsum('CuUc,BlC->BluUc',env_top,lbmpo[3])
            tmp = einsum('BluUc,ldru->BdrUc',tmp,vtk)
            tmp = einsum('BdrUc,brc->BdUb',tmp,rbmpo[3])
            tmp = einsum('BdUb,ALB->ALdUb',tmp,lbmpo[2])
            tmp = einsum('ALdUb,LDRU->AdDRb',tmp,vt)
            envt= einsum('AdDRb,aRb->AdDa',tmp,rbmpo[2])

        # Compute Environment
        N = einsum('AdDa,AuUa->uUdD',envt,envb)
        N = make_N_positive(N,hermitian=hermitian,positive=positive)

        return ub,phys_b,phys_t,vt,ubk,phys_bk,phys_tk,vtk,N
    else:
        raise NotImplementedError()

def calc_local_op(phys_b_bra,phys_t_bra,N,ham,
                      phys_b_ket=None,phys_t_ket=None,
                      reduced=True,normalize=True,return_norm=False):
    """
    Calculate the normalized Energy of the system
    """
    # Make some copies
    if phys_t_ket is None:
        phys_t_ket = phys_t_bra.copy().conj()
    if phys_b_ket is None:
        phys_b_ket = phys_b_bra.copy().conj()

    # Compute Energy (or op value
    if reduced:
        tmp = einsum('APU,UQB->APQB',phys_b_bra,phys_t_bra)
        tmp1= einsum('APQB,aAbB->aPQb',tmp,N)
        tmp2= einsum('apu,uqb->apqb',phys_b_ket,phys_t_ket)
        norm = einsum('apqb,apqb->',tmp1,tmp2)
        if ham is not None:
            tmp = einsum('aPQb,apqb->PQpq',tmp1,tmp2)
            if len(tmp.legs[0]) == 2:
                # Thermal state
                tmp.unmerge_ind(3)
                tmp.unmerge_ind(2)
                tmp.unmerge_ind(1)
                tmp.unmerge_ind(0)
                E = einsum('PaQbpaqb,PQpq->',tmp,ham)
                tmp.merge_inds([0,1])
                tmp.merge_inds([1,2])
                tmp.merge_inds([2,3])
                tmp.merge_inds([3,4])
            else:
                # Normal peps
                E = einsum('PQpq,PQpq->',tmp,ham)
        else:
            E = norm
        mpiprint(7,'E = {}/{} = {}'.format(E,norm,E/norm))
        if normalize:
            if return_norm:
                return E/norm,norm
            else:
                return E/norm
        else:
            if return_norm:
                return E,norm
            else:
                return E
    else:
        raise NotImplementedError()

def calc_N(row,bra_col,left_bmpo,right_bmpo,top_envs,bot_envs,hermitian=True,positive=True,ket_col=None):
    """
    Calculate the environment tensor
    """
    # Copy bra if needed
    _ket_col = ket_col
    if ket_col is None: 
        ket_col = [None]*len(bra_col)
        for i in range(len(ket_col)):
            ket_col[i] = bra_col[i].copy()

    # Compute Local Environment (N)
    if row == 0:
        if len(bra_col) == 2:
            # Only two sites in column, use identity at both ends
            res = calc_local_env(bra_col[row],
                                 bra_col[row+1],
                                 ket_col[row],
                                 ket_col[row+1],
                                 None,
                                 None,
                                 left_bmpo[row*2,row*2+1,row*2+2,row*2+3],
                                 right_bmpo[row*2,row*2+1,row*2+2,row*2+3],
                                 hermitian=hermitian,
                                 positive=positive)
        else:
            # Identity only on bottom
            res = calc_local_env(bra_col[row],
                                 bra_col[row+1],
                                 ket_col[row],
                                 ket_col[row+1],
                                 top_envs[row+2],
                                 None,
                                 left_bmpo[row*2,row*2+1,row*2+2,row*2+3],
                                 right_bmpo[row*2,row*2+1,row*2+2,row*2+3],
                                 hermitian=hermitian,
                                 positive=positive)
    elif row == len(bra_col)-2:
        # Identity needed on top
        res = calc_local_env(bra_col[row],
                             bra_col[row+1],
                             ket_col[row],
                             ket_col[row+1],
                             None,
                             bot_envs[row-1],
                             left_bmpo[row*2,row*2+1,row*2+2,row*2+3],
                             right_bmpo[row*2,row*2+1,row*2+2,row*2+3],
                             hermitian=hermitian,
                             positive=positive)
    else:
        # Get the local environment tensor (no identity needed)
        res = calc_local_env(bra_col[row],
                             bra_col[row+1],
                             ket_col[row],
                             ket_col[row+1],
                             top_envs[row+2],
                             bot_envs[row-1],
                             left_bmpo[row*2,row*2+1,row*2+2,row*2+3],
                             right_bmpo[row*2,row*2+1,row*2+2,row*2+3],
                             hermitian=hermitian,
                             positive=positive)
    return res

def calc_local_nn_op_lb(mpo,bra,ket,top,bot,left,right,normalize=True,contracted_env=False,chi=10):
    """
    Calculate the value of an operator as an mpo acting on the left
    and bottom bonds of a 2x2 peps grid
    """
    # Check if it is a thermal state:
    thermal = len(bra[0][1].legs[2]) == 2
    # Absorb MPO into bra
    Hbra = [[None,None],[None,None]]
    if thermal:
        bra[0][1].unmerge_ind(2)
        Hbra[0][1] = einsum('ldparu,pPx->ldxParu',bra[0][1],mpo[0]) # Top left site
        Hbra[0][1].merge_inds([1,2])
        Hbra[0][1].merge_inds([2,3])
        bra[0][1].merge_inds([2,3])
        bra[0][0].unmerge_ind(2)
        Hbra[0][0] = einsum('ldparu,xpPy->ldParyux',bra[0][0],mpo[1]) # Bottom left site
        Hbra[0][0].merge_inds([2,3])
        Hbra[0][0].merge_inds([3,4])
        Hbra[0][0].merge_inds([4,5])
        bra[0][0].merge_inds([2,3])
        bra[1][0].unmerge_ind(2)
        Hbra[1][0] = einsum('ldparu,ypP->lydParu',bra[1][0],mpo[2]) # Bottom right site
        Hbra[1][0].merge_inds([0,1])
        Hbra[1][0].merge_inds([2,3])
        Hbra[1][1] = bra[1][1].copy()
        bra[1][0].merge_inds([2,3])
    else:
        Hbra[0][1] = einsum('ldpru,pPx->ldxPru',bra[0][1],mpo[0]) # Top left site
        Hbra[0][1].merge_inds([1,2])
        Hbra[0][0] = einsum('ldpru,xpPy->ldPryux',bra[0][0],mpo[1]) # Bottom left site
        Hbra[0][0].merge_inds([3,4])
        Hbra[0][0].merge_inds([4,5])
        Hbra[1][0] = einsum('ldpru,ypP->lydPru',bra[1][0],mpo[2]) # Bottom right site
        Hbra[1][0].merge_inds([0,1])
        Hbra[1][1] = bra[1][1].copy()
    # Calculate Operator -------------------------------------
    # Compute bottom environment as a boundary mpo
    Hbot = update_bot_env2(0,
                           Hbra,
                           ket,
                           left[0],
                           left[1],
                           right[0],
                           right[1],
                           bot,
                           truncate=True,
                           chi=chi,
                           contracted_env=contracted_env)
    # Compute top environment as a boundary mpo
    Htop = update_top_env2(1,
                           Hbra,
                           ket,
                           left[2],
                           left[3],
                           right[2],
                           right[3],
                           top,
                           truncate=True,
                           chi=chi,
                           contracted_env=contracted_env)
    # Contract top and bottom boundary mpos to get result
    if contracted_env:
        E = einsum('lkbKBr,lkbKBr->',Hbot,Htop)
    else:
        E = Hbot.contract(Htop)
    # Calculate Norm -------------------------------------
    if normalize:
        # Compute bottom environment as a boundary mpo
        Nbot = update_bot_env2(0,
                               bra,
                               ket,
                               left[0],
                               left[1],
                               right[0],
                               right[1],
                               bot,
                               truncate=True,
                               chi=chi,
                               contracted_env=contracted_env)
        # Compute top environment as a boundary mpo
        Ntop = update_top_env2(1,
                               bra,
                               ket,
                               left[2],
                               left[3],
                               right[2],
                               right[3],
                               top,
                               truncate=True,
                               chi=chi,
                               contracted_env=contracted_env)
        # Contract top and bottom boundary mpos to get result
        if contracted_env:
            norm = einsum('lkbKBr,lkbKBr->',Nbot,Ntop)
        else:
            norm = Nbot.contract(Ntop)
        if not isinstance(E,float): E = E.to_val()
        if not isinstance(norm,float): norm = norm.to_val()
        E /= norm
    # Return result
    return E

def calc_local_nn_op_ru(mpo,bra,ket,top,bot,left,right,normalize=True,contracted_env=False,chi=10):
    """
    Calculate the value of an operator as an mpo acting on the right
    and top bonds of a 2x2 peps grid
    """
    # Check if it is a thermal state:
    thermal = len(bra[0][1].legs[2]) == 2
    # Absorb MPO into bra
    Hbra = [[None,None],[None,None]]
    if thermal:
        bra[0][1].unmerge_ind(2)
        Hbra[0][1] = einsum('ldparu,pPx->ldParxu',bra[0][1],mpo[0]) # Top Left Site
        Hbra[0][1].merge_inds([2,3])
        Hbra[0][1].merge_inds([3,4])
        bra[0][1].merge_inds([2,3])
        bra[1][1].unmerge_ind(2)
        Hbra[1][1] = einsum('ldparu,xpPy->lxdyParu',bra[1][1],mpo[1]) # Top Right Site
        Hbra[1][1].merge_inds([0,1])
        Hbra[1][1].merge_inds([1,2])
        Hbra[1][1].merge_inds([2,3])
        bra[1][1].merge_inds([2,3])
        bra[1][0].unmerge_ind(2)
        Hbra[1][0] = einsum('ldparu,ypP->ldParuy',bra[1][0],mpo[2]) # Bottom right site
        Hbra[1][0].merge_inds([2,3])
        Hbra[1][0].merge_inds([4,5])
        bra[1][0].merge_inds([2,3])
        Hbra[0][0] = bra[0][0].copy()
    else:
        Hbra[0][1] = einsum('ldpru,pPx->ldPrxu',bra[0][1],mpo[0]) # Top Left Site
        Hbra[0][1].merge_inds([3,4])
        Hbra[1][1] = einsum('ldpru,xpPy->lxdyPru',bra[1][1],mpo[1]) # Top Right Site
        Hbra[1][1].merge_inds([0,1])
        Hbra[1][1].merge_inds([1,2])
        Hbra[1][0] = einsum('ldpru,ypP->ldPruy',bra[1][0],mpo[2]) # Bottom right site
        Hbra[1][0].merge_inds([4,5])
        Hbra[0][0] = bra[0][0].copy()
    # Calculate Operator -------------------------------------
    # Compute bottom environment as a boundary mpo
    Hbot = update_bot_env2(0,
                           Hbra,
                           ket,
                           left[0],
                           left[1],
                           right[0],
                           right[1],
                           bot,
                           truncate=True,
                           chi=chi,
                           contracted_env=contracted_env)
    # Compute top environment as a boundary mpo
    Htop = update_top_env2(1,
                           Hbra,
                           ket,
                           left[2],
                           left[3],
                           right[2],
                           right[3],
                           top,
                           truncate=True,
                           chi=chi,
                           contracted_env=contracted_env)
    # Contract top and bottom boundary mpos to get result
    if contracted_env:
        E = einsum('lkbKBr,lkbKBr->',Hbot,Htop)
    else:
        E = Hbot.contract(Htop)
    # Calculate Norm -------------------------------------
    if normalize:
        # Compute bottom environment as a boundary mpo
        Nbot = update_bot_env2(0,
                               bra,
                               ket,
                               left[0],
                               left[1],
                               right[0],
                               right[1],
                               bot,
                               truncate=True,
                               chi=chi,
                               contracted_env=contracted_env)
        # Compute top environment as a boundary mpo
        Ntop = update_top_env2(1,
                               bra,
                               ket,
                               left[2],
                               left[3],
                               right[2],
                               right[3],
                               top,
                               truncate=True,
                               chi=chi,
                               contracted_env=contracted_env)
        # Contract top and bottom boundary mpos to get result
        if contracted_env:
            norm = einsum('lkbKBr,lkbKBr->',Nbot,Ntop)
        else:
            norm = Nbot.contract(Ntop)
        E /= norm
    # Return result
    return E

def calc_local_nn_op(row,bra,ops_col,left_bmpo,right_bmpo,bot_envs,top_envs,ket=None,normalize=True,contracted_env=False,chi=10):
    """
    Calculate the value of an operator on a 2x2 square
    
    Args:
        row: int
            The row of the ops_col to be evaluated
        bra: list of list of ndarrays
            The needed columns of the peps
        left_bmpo:
            The boundary mpo to the left of the two peps columns
        right_bmpo:
            The boundary mpo to the right of the two peps columns
        bot_envs:
            The boundary mpo version of the bottom environment
        top_envs:
            The boundary mpo version of the top environment
        ops_col: list of list of ndarrays
            The operators acting on next nearest neighboring sites
            within the two columns
          
    Kwargs:
        normalize: bool
            Whether to normalize the operator evaluations
        ket: List of list of ndarrays
            The needed columns of the ket
        contracted_env: bool
            Whether to contract the upper and lower environment
            or leave it as a boundary mps
        chi: int
            Max bond dimension for the boundary mps on the top
            and bottom

    Returns:
        E: float
            The operator value for the given 2x2 plaquette
    """

    # Copy bra if needed ----------------------------------
    copy_ket = False
    if ket is None: copy_ket = True
    elif hasattr(ket,'__len__'):
        if ket[0] is None: copy_ket = True
    if copy_ket:
        ket = [None]*len(bra)
        for i in range(len(bra)):
            ketcol = [None]*len(bra[i])
            for j in range(len(bra[i])):
                ketcol[j] = bra[i][j].copy()
                # TODO - Conjugate this ket col?
            ket[i] = ketcol

    # Extract needed tensors -------------------------------
    # Upper and lower environments =====
    if row == 0:
        if len(bra[0]) == 2:
            # Only two sites in column, use identity at both ends
            top,bot = None,None
        else:
            # At bottom unit cell, use identity on bottom
            top=top_envs[row+2]
            bot=None
    elif row == len(bra[0])-2:
        # At top unit cell, use identity on top
        top = None
        bot = bot_envs[row-1]
    else:
        # In the bulk, no identity needed
        top = top_envs[row+2]
        bot = bot_envs[row-1]
    # PEPS tensors =====================
    cell_bra = [[bra[0][row],bra[0][row+1]],
                [bra[1][row],bra[1][row+1]]]    
    cell_ket = [[ket[0][row],ket[0][row+1]],
                [ket[1][row],ket[1][row+1]]]
    cell_lbmpo = left_bmpo[row*2,row*2+1,row*2+2,row*2+3]
    cell_rbmpo = right_bmpo[row*2,row*2+1,row*2+2,row*2+3]
    # Flip tensors where needed ========
    # Flip bra and ket tensors
    flip_bra = [[bra[1][row].copy().transpose([3,1,2,0,4]),bra[1][row+1].copy().transpose([3,1,2,0,4])],
                [bra[0][row].copy().transpose([3,1,2,0,4]),bra[0][row+1].copy().transpose([3,1,2,0,4])]]
    flip_ket = [[ket[1][row].copy().transpose([3,1,2,0,4]),ket[1][row+1].copy().transpose([3,1,2,0,4])],
                [ket[0][row].copy().transpose([3,1,2,0,4]),ket[0][row+1].copy().transpose([3,1,2,0,4])]]
    # Flip (contracted) top/bot environments
    # Always contract bot/top env to make transpose easier
    if not contracted_env:
        if top is not None:
            flip_top = einsum('ijk,klm->ijlm',top[0],top[1]).remove_empty_ind(0)
            flip_top = einsum('jlm,mno->jlno',flip_top,top[2])
            flip_top = einsum('jlno,opq->jlnpq',flip_top,top[3])
            flip_top = einsum('jlnpq,qrs->jlnprs',flip_top,top[4])
            flip_top = einsum('jlnprs,stu->jlnprtu',flip_top,top[5]).remove_empty_ind(6)
        if bot is not None:
            flip_bot = einsum('ijk,klm->ijlm',bot[0],bot[1]).remove_empty_ind(0)
            flip_bot = einsum('jlm,mno->jlno',flip_bot,bot[2])
            flip_bot = einsum('jlno,opq->jlnpq',flip_bot,bot[3])
            flip_bot = einsum('jlnpq,qrs->jlnprs',flip_bot,bot[4])
            flip_bot = einsum('jlnprs,stu->jlnprtu',flip_bot,bot[5]).remove_empty_ind(6)
    if top is not None:
        flip_top = flip_top.transpose([5,3,4,1,2,0])
    else: flip_top = None
    if bot is not None:
        flip_bot = flip_bot.transpose([5,3,4,1,2,0])
    else: flip_bot = None
    
    # Calculation energy contribution from first MPO -------
    E1 = calc_local_nn_op_lb(ops_col[row][0],
                            cell_bra,
                            cell_ket,
                            top,
                            bot,
                            cell_lbmpo,
                            cell_rbmpo,
                            normalize=normalize,
                            chi=chi,
                            contracted_env=contracted_env)
    # Calculate energy contribution from third MPO  ---------
    # (must flip horizontally so we can use the lb procedure
    E2 = calc_local_nn_op_lb(ops_col[row][1],
                             flip_bra,
                             flip_ket,
                             flip_top,
                             flip_bot,
                             cell_rbmpo,
                             cell_lbmpo,
                             normalize=normalize,
                             chi=chi,
                             contracted_env=True)
    # Calculate energy contribution from third MPO -----------
    E3 = calc_local_nn_op_ru(ops_col[row][2],
                             cell_bra,
                             cell_ket,
                             top,
                             bot,
                             cell_lbmpo,
                             cell_rbmpo,
                             normalize=normalize,
                             chi=chi,
                             contracted_env=contracted_env)
    
    # Return resulting energy --------------------------------
<<<<<<< HEAD
    return E1+E2+E3
=======
    E = E1+E2+E3
    return E
>>>>>>> 26c6df41

def calc_single_column_nn_op(peps,left_bmpo,right_bmpo,ops_col,normalize=True,ket=None,chi=10,contracted_env=False):
    """
    Calculate contribution to an operator with next nearest (nn) neighbr interactions
    from two neighboring columns of a peps

    Args:
        peps: List of list of ndarrays
            The needed columns of the peps
        left_bmpo:
            The boundary mpo to the left of the two peps columns
        right_bmpo:
            The boundary mpo to the right of the two peps columns
        ops_col: list of list of ndarrays
            The operators acting on next nearest neighboring sites
            within the two columns

    Kwargs:
        normalize: bool
            Whether to normalize the operator evaluations
        ket: List of list of ndarrays
            The needed columns of the ket
        contracted_env: bool
            Whether to contract the upper and lower environment
            or leave it as a boundary mps

    Returns:
        E: float
            The operator value for interactions between the two columns
    """
    # Calculate top and bottom environments
    top_envs = calc_top_envs2(peps,left_bmpo,right_bmpo,ket=ket,chi=chi,contracted_env=contracted_env)
    bot_envs = calc_bot_envs2(peps,left_bmpo,right_bmpo,ket=ket,chi=chi,contracted_env=contracted_env)

    # Calculate Energy
    E = peps[0][0].backend.zeros(len(ops_col))
    for row in range(len(ops_col)):
        E[row] = calc_local_nn_op(row,
                                  peps,
                                  ops_col,
                                  left_bmpo,
                                  right_bmpo,
                                  bot_envs,
                                  top_envs,
                                  ket=ket,
                                  chi=chi,
                                  normalize=normalize,
                                  contracted_env=contracted_env)
    return E

def calc_single_column_op(peps_col,left_bmpo,right_bmpo,ops_col,normalize=True,ket_col=None):
    """
    Calculate contribution to operator from interactions within
    a single column.

    Args:
        peps_col:
            A single column of the peps
        left_bmpo:
            The boundary mpo to the left of the peps column
        right_bmpo:
            The boundary mpo to the right of the peps column
        ops:
            The operators acting on nearest neighboring sites
            within the column

    """

    # Calculate top and bottom environments
    top_envs = calc_top_envs(peps_col,left_bmpo,right_bmpo,ket_col=ket_col)
    bot_envs = calc_bot_envs(peps_col,left_bmpo,right_bmpo,ket_col=ket_col)

    # Calculate Energy
    E = peps_col[0].backend.zeros(len(ops_col))
    for row in range(len(ops_col)):
        res = calc_N(row,peps_col,left_bmpo,right_bmpo,top_envs,bot_envs,hermitian=False,positive=False,ket_col=ket_col)
        _,phys_b,phys_t,_,_,phys_bk,phys_tk,_,N = res
        E[row] = calc_local_op(phys_b,phys_t,N,ops_col[row],normalize=normalize,phys_b_ket=phys_bk,phys_t_ket=phys_tk)
    return E

def calc_all_column_op(peps,ops,chi=10,return_sum=True,normalize=True,ket=None):
    """
    Calculate contribution to operator from interactions within all columns,
    ignoring interactions between columns

    Args:
        peps : A list of lists of peps tensors
            The PEPS to be normalized
        ops :
            The operator to be contracted with the peps

    Kwargs:
        chi : int
            The maximum bond dimension for the boundary mpo
        return_sum : bool
            Whether to return the summation of all energies or
            a 2D array showing the energy contribution from each bond.
        ket : A list of lists of ket tensors
            A second peps, to use as the ket, in the operator contraction

    Returns:
        val : float
            The contribution of the column's interactions to
            the observable's expectation value
    """

    # Figure out peps size
    Nx = len(peps)
    Ny = len(peps[0])

    # Compute the boundary MPOs
    right_bmpo = calc_right_bound_mpo(peps, 0,chi=chi,return_all=True,ket=ket)
    left_bmpo  = calc_left_bound_mpo (peps,Nx,chi=chi,return_all=True,ket=ket)
    ident_bmpo = identity_mps(len(right_bmpo[0]),
                              dtype=peps[0][0].dtype,
                              sym=(peps[0][0].sym is not None),
                              backend=peps.backend)

    # Loop through all columns
    E = peps.backend.zeros((len(ops),len(ops[0])),dtype=peps[0][0].dtype)
    for col in range(Nx):
        if ket is None:
            ket_col = None
        else: ket_col = ket[col]
        if col == 0:
            E[col,:] = calc_single_column_op(peps[col],ident_bmpo,right_bmpo[col],ops[col],normalize=normalize,ket_col=ket_col)
        elif col == Nx-1:
            # Use Identity on the right side
            E[col,:] = calc_single_column_op(peps[col],left_bmpo[col-1],ident_bmpo,ops[col],normalize=normalize,ket_col=ket_col)
        else:
            E[col,:] = calc_single_column_op(peps[col],left_bmpo[col-1],right_bmpo[col],ops[col],normalize=normalize,ket_col=ket_col)
    mpiprint(8,'Energy [:,:] = \n{}'.format(E))

    if return_sum:
        return E.sum()
    else:
        return E

def calc_peps_nn_op(peps,ops,chi=10,normalize=True,ket=None,contracted_env=False):
    """
    Calculate the expectation value for a given next nearest (nn) neighbor operator

    Args:
        peps : A PEPS object
            The PEPS to be normalized
        ops :
            The operator to be contracted with the peps

    Kwargs:
        chi : int
            The maximum bond dimension for the boundary mpo
        normalize : bool
            Whether to divide the resulting operator value by the peps norm
        ket : PEPS Object
            A second peps, to use as the ket, in the operator contraction
        contracted_env: bool
            Whether to contract the upper and lower environment
            or leave it as a boundary mps

    Returns:
        val : float
            The resulting observable's expectation value
    """
    # Absorb Lambda tensors if needed
    if peps.ltensors is not None:
        peps = peps.copy()
        peps.absorb_lambdas()
    else:
        peps = peps.copy()
    if ket is not None and ket.ltensors is not None:
        ket = ket.copy()
        ket.absorb_lambdas()
    elif ket is not None:
        ket = ket.copy()

    # Figure out peps size
    Nx = len(peps)
    Ny = len(peps[0])

    # Compute the boundary MPOs
    right_bmpo = calc_right_bound_mpo(peps, 0,chi=chi,return_all=True,ket=ket)
    left_bmpo  = calc_left_bound_mpo (peps,Nx,chi=chi,return_all=True,ket=ket)
    ident_bmpo = identity_mps(len(right_bmpo[0]),
                              dtype=peps[0][0].dtype,
                              sym=(peps[0][0].sym is not None),
                              backend=peps.backend)

    # Loop through all columns
    E = peps.backend.zeros((len(ops),len(ops[0])),dtype=peps[0][0].dtype)
    for col in range(Nx-1):
        # Use None if no ket tensor
        if ket is None:
            ket1 = None
            ket2 = None
        else: 
            ket1 = ket[col]
            ket2 = ket[col+1]
        # Evaluate energy for single column
        if col == 0:
            if len(peps) == 2:
                # Use identities on both sides
                E[col,:] = calc_single_column_nn_op([peps[col],peps[col+1]],
                                                    ident_bmpo,
                                                    ident_bmpo,
                                                    ops[col],
                                                    normalize=normalize,
                                                    ket=[ket1,ket2],
                                                    chi=chi,
                                                    contracted_env=contracted_env)
            else:
                # Use identity on left side
                E[col,:] = calc_single_column_nn_op([peps[col],peps[col+1]],
                                                    ident_bmpo,
                                                    right_bmpo[col+1],
                                                    ops[col],
                                                    normalize=normalize,
                                                    ket=[ket1,ket2],
                                                    chi=chi,
                                                    contracted_env=contracted_env)
        elif col == Nx-2:
            # Use Identity on the right side
            E[col,:] = calc_single_column_nn_op([peps[col],peps[col+1]],
                                                left_bmpo[col-1],
                                                ident_bmpo,
                                                ops[col],
                                                normalize=normalize,
                                                ket=[ket1,ket2],
                                                chi=chi,
                                                contracted_env=contracted_env)
        else:
            E[col,:] = calc_single_column_nn_op([peps[col],peps[col+1]],
                                                left_bmpo[col-1],
                                                right_bmpo[col+1],
                                                ops[col],
                                                normalize=normalize,
                                                ket=[ket1,ket2],
                                                chi=chi,
                                                contracted_env=contracted_env)

    # Print out results if wanted
    mpiprint(8,'Energy [:,:] = \n{}'.format(E))

    # Return Result
    return E.sum()

def calc_peps_op(peps,ops,chi=10,return_sum=True,normalize=True,ket=None):
    """
    Calculate the expectation value for a given operator

    Args:
        peps : A PEPS object
            The PEPS to be normalized
        ops :
            The operator to be contracted with the peps

    Kwargs:
        chi : int
            The maximum bond dimension for the boundary mpo
        normalize : bool
            Whether to divide the resulting operator value by the peps norm
        return_sum : bool
            Whether to either return an array of the results, the same shape
            as ops, or a summation of all operators
        ket : PEPS Object
            A second peps, to use as the ket, in the operator contraction

    Returns:
        val : float
            The resulting observable's expectation value
    """
    # Absorb Lambda tensors if needed
    if peps.ltensors is not None:
        peps = peps.copy()
        peps.absorb_lambdas()
    else:
        peps = peps.copy()
    if ket is not None and ket.ltensors is not None:
        ket = ket.copy()
        ket.absorb_lambdas()
    elif ket is not None:
        ket = ket.copy()

    # Calculate contribution from interactions between columns
    col_energy = calc_all_column_op(peps,ops[0],chi=chi,normalize=normalize,return_sum=return_sum,ket=ket)

    # Calculate contribution from interactions between rows
    peps.rotate(clockwise=True)
    if ket is not None: 
        ket.rotate(clockwise=True)
    row_energy = calc_all_column_op(peps,ops[1],chi=chi,normalize=normalize,return_sum=return_sum,ket=ket)
    peps.rotate(clockwise=False)
    if ket is not None: 
        ket.rotate(clockwise=False)

    # Return Result
    if return_sum:
        return col_energy.sum()+row_energy.sum()
    else:
        return col_energy,row_energy

def increase_peps_mbd_lambda(peps,Dnew,noise=0.01):
    """
    Increase the bond dimension of lambda tensors in a
    canonical peps

    Args:
        peps : PEPS Object
            The peps for which we are increasing the bond dimension
        Dnew : int
            The new bond dimension

    Kwargs:
        noise : float
            The maximum magnitude of random noise to be incorporated
            in increasing the bond dimension

    Returns:
        peps : PEPS Object
            The peps with the bond dimension increased
    """
    if peps.ltensors is None:
        # Do nothing if there are no lambda tensors
        return peps
    else:
        # Figure out peps size
        Nx = len(peps.ltensors[0])
        Ny = len(peps.ltensors[0][0])
        Dold = peps.ltensors[0][0][0].shape[0]

        # Get unitary tensor for insertion
        identity = zeros((Dnew,Dold),dtype=peps.ltensors[0][0][0].dtype)
        identity[:Dold,:] = eye(Dold,dtype=peps.ltensors[0][0][0].dtype)
        mat = identity + noise*rand((Dnew,Dold),dtype=peps.ltensors[0][0][0].dtype)
        mat = svd(mat)[0]

        # Loop through all possible tensors and increase their sizes
        for ind in range(len(peps.ltensors)):
            for x in range(len(peps.ltensors[ind])):
                for y in range(len(peps.ltensors[ind][x])):
                    peps.ltensors[ind][x][y] = einsum('Ll,l->L',mat,peps.ltensors[ind][x][y])

        # Return result
        return peps

def increase_zn_peps_mbd(peps,Dnew,noise=1e-10):
    raise NotImplementedError()

def increase_peps_mbd(peps,Dnew,noise=1e-10,chi=None,normalize=True):
    """
    Increase the bond dimension of a peps

    Args:
        peps : 2D Array
            The peps tensors in a list of lists
        Dnew : int
            The new bond dimension

    Kwargs:
        noise : float
            The maximum magnitude of random noise to be incorporated
            in increasing the bond dimension

    Returns:
        peps : 2D Array
            The new peps tensors with increased bond dimensions
    """
    # Separate routine if using Zn Symmetry
    if peps.Zn is not None:
        return increase_zn_peps_mbd(peps,Dnew,noise=noise)

    # Figure out peps size
    Nx = len(peps)
    Ny = len(peps[0])

    for col in range(Nx):
        for row in range(Ny):

            # Determine tensor shape
            old_shape = list(peps[row][col].ten.shape)
            new_shape = list(peps[row][col].ten.shape)
            legs = peps[row][col].legs

            # Determine new required shape
            ind = tuple()
            # Left bond
            if row != 0:
                new_shape[legs[0][0]] = Dnew
                ind += (slice(0,old_shape[legs[0][0]]),)
            else:
                for i in legs[0]:
                    ind += (slice(0,old_shape[i]),)
            # Down Bond
            if col != 0:
                new_shape[peps[row][col].legs[1][0]] = Dnew
                ind += (slice(0,old_shape[legs[1][0]]),)
            else:
                for i in legs[1]:
                    ind += (slice(0,old_shape[i]),)
            # Physical Bond
            for i in legs[2]:
                ind += (slice(0,old_shape[i]),)
            # Right Bond
            if row != Nx-1:
                new_shape[peps[row][col].legs[3][0]] = Dnew
                ind += (slice(0,old_shape[legs[3][0]]),)
            else:
                for i in legs[3]:
                    ind += (slice(0,old_shape[i]),)
            # Top Bond
            if col != Ny-1:
                new_shape[peps[row][col].legs[4][0]] = Dnew
                ind += (slice(0,old_shape[legs[4][0]]),)
            else:
                for i in legs[4]:
                    ind += (slice(0,old_shape[i]),)

            # Create an empty tensor
            ten = peps.backend.zeros(new_shape,dtype=peps[row][col].dtype)
            ten[ind] = peps[row][col].ten.copy()

            # Add some noise (if needed
            ten_noise = noise*peps.backend.random(new_shape)
            ten += ten_noise

            # Put new tensor back into peps
            peps[row][col].ten = ten

    # Increase Lambda tensors as well if needed
    peps = increase_peps_mbd_lambda(peps,Dnew,noise=noise) 

    # Normalize if needed
    if normalize: 
        peps.normalize(chi=chi)

    # Return result
    return peps

def copy_peps_tensors(peps):
    """
    Create a copy of the PEPS tensors
    """
    cp = []
    for x in range(len(peps)):
        tmp = []
        for y in range(len(peps[0])):
            tmp += [peps[x][y].copy()]
        cp += [tmp]
    return cp

def copy_lambda_tensors(peps):
    """
    Create a copy of the PEPS tensors
    """
    cp = []
    for x in range(len(peps.ltensors)):
        tmp = []
        for y in range(len(peps.ltensors[x])):
            tmp2 = []
            for z in range(len(peps.ltensors[x][y])):
                tmp2 += [peps.ltensors[x][y][z].copy()]
            tmp += [tmp2]
        cp += [tmp]
    return cp

def peps_absorb_lambdas(Gamma,Lambda,mk_copy=True):
    """
    Absorb the lambda tensors into the gamma tensors,
    transforming the peps representations from the canonical
    Gamma-Lambda form into the standard representation.

    Args:
        Gamma : list of lists
            A list of a list of the peps gamma tensors
        Lambda : list of lists of lists
            The lambda tensors (singular value vectors)
            with Lambda[0] being the lambda vecs on the vertical bonds and
            Lambda[1] being the lambda vecs on the horizontal bonds.

    Returns:
        peps : list of lists
            The peps tensors
    """

    if Lambda is not None:
        # Create a copy of Gamma (if needed)
        if mk_copy:
            Gamma = copy_peps_tensors(Gamma)

        # Figure out peps lattice size
        Nx = len(Gamma)
        Ny = len(Gamma[0])

        # loop through all sites, absorbing the "singular values"
        for x in range(Nx):
            for y in range(Ny):
                # Absorb lambdas that are to the right and above (not symmetric
                # but better for precision)
                initsgn = Gamma[x][y].get_signs()
                if x is not Nx-1:
                    Gamma[x][y] = einsum('ldpru,rR->ldpRu',Gamma[x][y],Lambda[1][x][y])
                if y is not Ny-1:
                    Gamma[x][y] = einsum('ldpru,uU->ldprU',Gamma[x][y],Lambda[0][x][y])
                Gamma[x][y].update_signs(initsgn)
    # Return results
    return Gamma

def load_peps(fname):
    """
    Load a saved PEPS into a new PEPS object

    Args:
        fname : str
            The file which holds the saved PEPS object

    Returns:
        peps : PEPS object
            A peps object with the saved PEPS loaded
    """
    # Open File
    f = open_file(fname,'r')

    # Get PEPS info
    Nx = get_dataset('Nx')
    Ny = get_dataset('Ny')
    shape = get_dataset('shape')
    d = get_dataset('d')
    D = get_dataset('D')
    chi = get_dataset('chi')
    norm_tol = get_dataset('norm_tol')
    canonical = get_dataset('canonical')
    singleLayer = get_dataset('singleLayer')
    max_norm_iter = get_dataset('max_norm_iter')
    norm_BS_upper = get_dataset('norm_BS_upper')
    norm_BS_lower = get_dataset('norm_BS_lower')
    norm_BS_print = get_dataset('norm_BS_print')
    dtype = get_dataset('tensor_0_0').dtype
    fname = get_dataset('fname')
    fdir = get_dataset('fdir')

    # Create new PEPS object
    peps = PEPS(Nx=Nx,Ny=Ny,d=d,D=D,
                chi=chi,norm_tol=norm_tol,
                canonical=canonical,
                singleLayer=singleLayer,
                max_norm_iter=max_norm_iter,
                norm_BS_upper=norm_BS_upper,
                norm_BS_lower=norm_BS_lower,
                dtype=dtype,normalize=False,
                fdir=fdir,fname=fname+'_loaded')

    # Load PEPS Tensors
    for i in range(Nx):
        for j in range(Ny):
            peps.tensors[i][j] = get_dataset('tensor_{}_{}'.format(i,j))

    # Load lambda tensors (if there)
    if canonical:
        for ind in range(len(self.ltensors)):
            for x in range(len(self.ltensors[ind])):
                for y in range(len(self.ltensors[ind][x])):
                    peps.ltensors[ind][x][y] = get_dataset('ltensor_{}_{}_{}'.format(ind,x,y))

    # Return resulting PEPS
    return peps

# -----------------------------------------------------------------
# PEPS Class

class PEPS:
    """
    A class to hold and manipulate a PEPS
    """

    def __init__(self,Nx=10,Ny=10,d=2,D=2,
                 chi=None,Zn=None,thermal=False,
                 dZn=None,canonical=False,backend='numpy',
                 singleLayer=True,dtype=float_,
                 normalize=True,norm_tol=20.,
                 max_norm_iter=100,norm_bs_upper=10.0,norm_bs_lower=0.0,
                 fname=None,fdir='./'):
        """
        Create a random PEPS object

        Args:
            self : PEPS Object

        Kwargs:
            Nx : int
                The length of the lattice in the x-direction
            Ny : int
                The length of the lattice in the y-direction
            d : int
                The local bond dimension
            D : int
                The auxilliary bond dimension
            chi : int
                The boundary mpo maximum bond dimension
            Zn : int
                Create a PEPS which preserves this Zn symmetry,
                i.e. if Zn=2, then Z2 symmetry is preserved.
            thermal : bool
                Whether or not to create a thermal state,
                i.e. an additional physical index
            dZn : int
                The number of symmetry sectors in the physical
                bond dimension. 
            canonical : bool
                If true, then the PEPS will be created in the 
                Gamma Lambda formalism, with diagonal matrices
                between each set of PEPS tensors. Default is False,
                where a standard PEPS, with one tensor per site,
                will be created.
            backend : str
                This specifies the backend to be used for the calculation.
                Options are currently 'numpy' or 'ctf'. If using symmetries,
                this will be adapted to using symtensors with numpy or ctf as
                the backend.
            singleLayer : bool
                Whether to use a single layer environment
                (currently only option implemented)
            norm_tol : float
                How close to 1. the norm should be before exact
                artihmetic is used in the normalization procedure.
                See documentation of normalize_peps() function
                for more details.
            dtype : dtype
                The data type for the PEPS
            normalize : bool
                Whether the initialized random peps should be normalized
            max_norm_iter : int
                The maximum number of normalization iterations
            norm_bs_upper : float
                The upper bound for the binary search factor
                during normalization.
            norm_bs_lower : float
                The lower bound for the binary search factor
                during normalization.
            norm_BS_print : boolean
                Controls output of binary search normalization
                procedure.
            dtype : dtype
                The data type for the PEPS
            normalize : bool
                Whether the initial random peps should be normalized
            fname : str
                Where the PEPS will be saved as an .npz file, if None,
                then the default is 'peps_Nx{}_Ny{}_D{}'
            fdir : str
                The directory where the PEPS will be saved, default is
                current working directory

        Returns:
            PEPS : PEPS Object
                The resulting random projected entangled pair
                state as a PEPS object
        """
        # Collect input arguments
        self.Nx          = Nx
        self.Ny          = Ny
        self.shape       = (Nx,Ny)
        self.d           = d
        self.D           = D
        if chi is None: chi = 4*D**2
        self.chi         = chi
        self.Zn          = Zn
        self.thermal     = thermal
        if dZn is None: dZn = Zn
        self.dZn         = dZn
        self.canonical   = canonical
        self.backend     = backend
        self.backend     = load_lib(self.backend)
        self.singleLayer = singleLayer
        self.dtype       = dtype
        self.norm_tol    = norm_tol
        self.max_norm_iter = max_norm_iter
        self.norm_bs_upper = norm_bs_upper
        self.norm_bs_lower = norm_bs_lower
        if fname is None:
            self.fname = 'peps_Nx{}_Ny{}_D{}'.format(Nx,Ny,D)
        else:
            self.fname = fname
        self.fdir          = fdir

        # Make a random PEPS
        if thermal:
            self.tensors = make_thermal_peps(self.Nx,
                                             self.Ny,
                                             self.d,
                                             self.D,
                                             Zn=self.Zn,
                                             dZn=self.dZn,
                                             backend=self.backend,
                                             dtype=self.dtype)
        else:
            self.tensors = make_rand_peps(self.Nx,
                                          self.Ny,
                                          self.d,
                                          self.D,
                                          Zn=self.Zn,
                                          dZn=self.dZn,
                                          backend=self.backend,
                                          dtype=self.dtype)

        # Add in lambda "singular value" matrices
        if self.canonical:
            if thermal:
                self.ltensors = make_thermal_lambdas(self.Nx,
                                                     self.Ny,
                                                     self.D,
                                                     Zn=self.Zn,
                                                     backend=self.backend,
                                                     dtype=self.dtype)
            else:
                self.ltensors = make_rand_lambdas(self.Nx,
                                                  self.Ny,
                                                  self.D,
                                                  Zn=self.Zn,
                                                  backend=self.backend,
                                                  dtype=self.dtype)
        else:
            self.ltensors = None

        # Normalize the PEPS
        if normalize:
            self.normalize()

    def calc_bmpo_left(self,col,chi=4,singleLayer=True,truncate=True,return_all=False,ket=None):
        """
        Calculate the left boundary MPO

        Args:
            peps : List
                A list of lists containing the peps tensors
            col : int
                The last column for which you need the environment

        Kwargs:
            chi : int
                The maximum bond dimension of the boundary MPO
            single_layer : bool
                Indicates whether to use a single layer environment
                (currently it is the only option...)
            truncate : bool
                Whether or not to do an svd and truncate the resulting
                boundary mpo
            return_all : bool
                Whether to return a list of boundary mpos upto col or just
                return the boundary mpo for col.
            ket : List
                A list of lists containing the ket's peps tensors

        returns:
            bound_mpo : list
                An mpo stored as a list, corresponding to the
                resulting boundary mpo.
        """
        if chi is None:
            chi = self.chi
        if singleLayer is None:
            singleLayer = self.singleLayer
        return calc_left_bound_mpo(self,col,chi=chi,singleLayer=singleLayer,truncate=truncate,return_all=return_all,ket=ket)

    def calc_bmpo_right(self,col,chi=None,singleLayer=None,truncate=True,return_all=False,ket=None):
        """
        Calculate the right boundary MPO

        Args:
            peps : List
                A list of lists containing the peps tensors
            col : int or list of ints
                The column(s) for which you need the environment

        Kwargs:
            chi : int
                The maximum bond dimension of the boundary MPO
            single_layer : bool
                Indicates whether to use a single layer environment
                (currently it is the only option...)
            truncate : bool
                Whether or not to do an svd and truncate the resulting
                boundary mpo
            return_all : bool
                Whether to return a list of boundary mpos upto col or just
                return the boundary mpo for col.
            ket : List
                A list of lists containing the ket's peps tensors

        returns:
            bound_mpo : list
                An mpo stored as a list, corresponding to the
                resulting boundary mpo.

        """
        if chi is None:
            chi = self.chi
        if singleLayer is None:
            singleLayer = self.singleLayer
        return calc_right_bound_mpo(self,col,chi=chi,singleLayer=singleLayer,truncate=truncate,return_all=return_all,ket=ket)

    def calc_norm(self,chi=None,singleLayer=None,ket=None):
        """
        Calculate the norm of the PEPS

        Args:
            self : PEPS Object

        Kwargs:
            chi : int
                The boundary MPO bond dimension
            single_layer : bool
                Indicates whether to use a single layer environment
                (currently it is the only option...)
            ket : PEPS Object
                A peps containing the ket's peps tensors

        Returns:
            norm : float
                The (approximate) norm of the PEPS
        """
        if chi is None: chi = self.chi
        if singleLayer is None: singleLayer = self.singleLayer
        return calc_peps_norm(self,chi=chi,singleLayer=singleLayer,ket=ket)

    def normalize(self,max_iter=None,norm_tol=None,chi=None,up=None,down=None,
                    singleLayer=None):
        """
        Normalize the full PEPS

        Args:
            self : PEPS Object
                The PEPS to be normalized

        Kwargs:
            max_iter : int
                The maximum number of iterations of the normalization
                procedure. Default is 20.
            norm_tol : int
                We require the measured norm to be within the bounds
                10^(-norm_tol) < norm < 10^(norm_tol) before we do
                exact arithmetic to get the norm very close to 1. Default
                is 20.
            chi : int
                Boundary MPO maximum bond dimension
            up : float
                The upper bound for the binary search factor. Default is 1.0,
                which assumes that the norm of the initial PEPS is greater
                than 1 (this is almost always true).
            down : float
                The lower bound for the binary search factor. Default is 0.0.
                The intial guess for the scale factor is the midpoint
                between up and down. It's not recommended to adjust the
                up and down parameters unless you really understand what
                they are doing.
            single_layer : bool
                Indicates whether to use a single layer environment
                (currently it is the only option...)

        Returns:
            norm : float
                The approximate norm of the PEPS after the normalization
                procedure
        """
        # Figure out good chi (if not given)
        if chi is None: chi = self.chi
        if max_iter is None: max_iter = self.max_norm_iter
        if norm_tol is None: norm_tol = self.norm_tol
        if up is None: up = self.norm_bs_upper
        if down is None: down = self.norm_bs_lower
        if singleLayer is None: singleLayer = self.singleLayer
        # Run the normalization procedure
        norm, normpeps = normalize_peps(self,
                                      max_iter = max_iter,
                                      norm_tol = norm_tol,
                                      chi = chi,
                                      up = up,
                                      down = down,
                                      singleLayer=singleLayer)
        # Copy the resulting tensors
        self.tensors = copy_peps_tensors(normpeps)
        if self.ltensors is not None:
            self.ltensors = copy_lambda_tensors(normpeps)

        return norm

    def calc_op(self,ops,chi=None,normalize=True,return_sum=True,ket=None,nn=False,contracted_env=False):
        """
        Calculate the expectation value for a given operator

        Args:
            self : PEPS Object
                The PEPS to be normalized
            ops :
                The operator to be contracted with the peps

        Kwargs:
            chi : int
                The maximum bond dimension for the boundary mpo
            normalize : bool
                Whether to divide the resulting operator value by the peps norm
            return_sum : bool
                Whether to either return an array of the results, the same shape
                as ops, or a summation of all operators
            ket : PEPS Object
                A second peps, to use as the ket, in the operator contraction
            nn : bool
                Whether the Hamiltonian involves next nearest (nn) neighbor interactions
            contracted_env: bool
                Whether to contract the upper and lower environment
                or leave it as a boundary mps

        Returns:
            val : float
                The resulting observable's expectation value
        """
        if chi is None: chi = self.chi
        # Calculate the operator's value
        if nn:
            return calc_peps_nn_op(self,ops,chi=chi,normalize=normalize,ket=ket,contracted_env=contracted_env)
        else:
            return calc_peps_op(self,ops,chi=chi,normalize=normalize,return_sum=return_sum,ket=ket)

    def increase_mbd(self,newD,chi=None,noise=1e-10,normalize=True):
        """
        Increase the maximum bond dimension of the peps

        Args:
            self : PEPS Object
                The PEPS to be normalized

        Kwargs:
            new_chi : int
                The new bond dimension for the boundary mpo

        """
        if newD is not None:
            self.chi = chi
        self = increase_peps_mbd(self,newD,noise=noise,normalize=normalize,chi=chi)

    def absorb_lambdas(self):
        """
        Absorb the lambda from the canonical Gamma-Lambda PEPS
        form to return the normal PEPS form.

        Args:
            self : PEPS Object
                The PEPS to be normalized
        """
        self.tensors = peps_absorb_lambdas(self.tensors,self.ltensors)
        self.ltensors = None
        self.canonical = False

    def __len__(self):
        return self.Nx

    def __getitem__(self,ind):
        return self.tensors[ind]

    def __setitem__(self,ind,item):
        self.tensors[ind] = item

    def copy(self):
        """
        Return a copy of this PEPS
        """
        peps_copy = PEPS(Nx=self.Nx,Ny=self.Ny,d=self.d,D=self.D,
                         chi=self.chi,norm_tol=self.norm_tol,
                         canonical=self.canonical,
                         singleLayer=self.singleLayer,
                         backend=self.backend,
                         max_norm_iter=self.max_norm_iter,
                         norm_bs_upper=self.norm_bs_upper,
                         norm_bs_lower=self.norm_bs_lower,
                         dtype=self.dtype,normalize=False,
                         fdir=self.fdir,fname=self.fname+'_cp')

        # Copy peps tensors
        for i in range(self.Nx):
            for j in range(self.Ny):
                peps_copy.tensors[i][j] = self.tensors[i][j].copy()

        # Copy lambda tensors (if there)
        if self.ltensors is not None:
            for ind in range(len(self.ltensors)):
                for x in range(len(self.ltensors[ind])):
                    for y in range(len(self.ltensors[ind][x])):
                        peps_copy.ltensors[ind][x][y] = self.ltensors[ind][x][y].copy()

        # Return result
        return peps_copy

    def rotate(self,clockwise=True):
        """
        Rotate the peps

        Args:
            peps : a list of a list containing peps tensors
                The initial peps tensor

        Kwargs:
            clockwise : bool
                Rotates clockwise if True, counter-clockwise
                otherwise

        """
        self.tensors = rotate_peps(self.tensors,clockwise=clockwise)
        self.ltensors= rotate_lambda(self.ltensors,clockwise=clockwise)
        Nx_ = self.Nx
        Ny_ = self.Ny
        self.Nx = Ny_
        self.Ny = Nx_
        self.shape = (self.Nx,self.Ny)

    def flip(self):
        """
        Flip the peps columns
        """
        self.tensors = flip_peps(self.tensors)
        self.ltensors= flip_lambda(self.ltensors)

    def make_sparse(self):
        """
        Convert the densely stored symmetric PEPS to a sparsely stored symmetric PEPS
        """
        # Create the new peps objects
        speps = PEPS(Nx            = self.Nx,
                     Ny            = self.Ny,
                     d             = self.d,
                     D             = self.D,
                     chi           = self.chi,
                     Zn            = None,
                     canonical     = self.canonical,
                     backend       = self.backend,
                     singleLayer   = self.singleLayer,
                     dtype         = self.dtype,
                     norm_tol      = self.norm_tol,
                     max_norm_iter = self.max_norm_iter,
                     norm_bs_upper = self.norm_bs_upper,
                     norm_bs_lower = self.norm_bs_lower,
                     normalize=False)

        # Loop through all sites converting tensors to sparse
        for x in range(speps.Nx):
            for y in range(speps.Ny):
                # Get a sparse version of the tensors
                speps[x][y] = self.tensors[x][y].copy().make_sparse()
        # Do it for lambda tensors as well
        if speps.canonical:
            for x in range(len(speps.ltensors)):
                for y in range(len(speps.ltensors[x])):
                    for z in range(len(speps.ltensors[x][y])):
                        speps.ltensors[x][y][z] = self.ltensors[x][y][z].copy().make_sparse()
        # Return result
        return speps

    def save(self):
        """
        Save the PEPS tensors
        """
        if self.Zn is None:
            # Create dict to hold everything being saved
            #save_dict = dict()
            ## Add PEPS Tensors
            #for i in range(len(self.tensors)):
            #    for j in range(len(self.tensors[i])):
            #        save_dict['tensor_{}_{}'.format(i,j)] = self.tensors[i][j].ten
            ## Add Lambda Tensors (if Canonical)
            #if self.ltensors is not None:
            #    for ind in range(len(self.ltensors)):
            #        for x in range(len(self.ltensors[ind])):
            #            for y in range(len(self.ltensors[ind][x])):
            #                save_dict['ltensor_{}_{}_{}'.format(ind,x,y)] = self.ltensors[ind][x][y].ten
            #
            #np.savez(self.fdir+self.fname,**save_dict)
            # Create file
            f = open_file(self.fdir+self.fname,'w')
            # Add PEPS Info
            create_dataset(f,'Nx',self.Nx)
            create_dataset(f,'Ny',self.Ny)
            create_dataset(f,'shape',self.shape)
            create_dataset(f,'d',self.d)
            create_dataset(f,'D',self.D)
            create_dataset(f,'chi',self.chi)
            create_dataset(f,'Zn',False if self.Zn is None else self.Zn)
            create_dataset(f,'thermal',self.thermal)
            create_dataset(f,'dZn',False if self.dZn is None else self.dZn)
            create_dataset(f,'canonical',self.canonical)
            create_dataset(f,'singleLayer',self.singleLayer)
            create_dataset(f,'norm_tol',self.norm_tol)
            create_dataset(f,'max_norm_iter',self.max_norm_iter)
            create_dataset(f,'norm_bs_upper',self.norm_bs_upper)
            create_dataset(f,'norm_bs_lower',self.norm_bs_lower)
            create_dataset(f,'fname',self.fname)
            create_dataset(f,'fdir',self.fdir)
            # Add PEPS Tensors
            for i in range(len(self.tensors)):
                for j in range(len(self.tensors[i])):
                    create_dataset(f,'tensor_{}_{}'.format(i,j),self.tensors[i][j].ten)
                    #create_dataset(f,'tensorlegs_{}_{}'.format(i,j),self.tensors[i][j].legs)
            # Add Lambda Tensors (if Canonical)
            if self.ltensors is not None:
                for ind in range(len(self.ltensors)):
                    for x in range(len(self.ltensors[ind])):
                        for y in range(len(self.ltensors[ind][x])):
                            create_dataset(f,'ltensor_{}_{}_{}'.format(ind,x,y),self.ltensors[ind][x][y].ten)
                            #create_dataset(f,'ltensorlegs_{}_{}_{}'.format(ind,x,y),self.ltensors[ind][x][y].legs)
            # Close file
            close_file(f)<|MERGE_RESOLUTION|>--- conflicted
+++ resolved
@@ -3132,12 +3132,8 @@
                              contracted_env=contracted_env)
     
     # Return resulting energy --------------------------------
-<<<<<<< HEAD
-    return E1+E2+E3
-=======
     E = E1+E2+E3
     return E
->>>>>>> 26c6df41
 
 def calc_single_column_nn_op(peps,left_bmpo,right_bmpo,ops_col,normalize=True,ket=None,chi=10,contracted_env=False):
     """

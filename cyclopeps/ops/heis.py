--- conflicted
+++ resolved
@@ -1,20 +1,12 @@
 """
-<<<<<<< HEAD
-Operators for the Heisenberg Model
-=======
 Operators for the quantum Heisenberg Model
->>>>>>> a09bdb31
 """
 from cyclopeps.tools.utils import *
 from cyclopeps.tools.ops_tools import *
 from cyclopeps.ops.ops import OPS
 from cyclopeps.tools.gen_ten import einsum
 
-<<<<<<< HEAD
 def return_op(Nx,Ny,sym=None,backend='numpy'):
-=======
-def return_op(Nx,Ny):
->>>>>>> a09bdb31
     """
     Return the operators
 
@@ -35,16 +27,7 @@
     for x in range(Nx):
         col_ops = []
         for y in range(Ny-1):
-<<<<<<< HEAD
             col_ops.append(op(ops))
-=======
-            if y == 0:
-                col_ops.append(op())
-            elif y == Ny-2:
-                col_ops.append(op())
-            else:
-                col_ops.append(op())
->>>>>>> a09bdb31
         columns.append(col_ops)
 
     # Operators within Rows
@@ -52,21 +35,11 @@
     for y in range(Ny):
         row_ops = []
         for x in range(Nx-1):
-<<<<<<< HEAD
             row_ops.append(op(ops))
-=======
-            if x == 0:
-                row_ops.append(op())
-            elif x == Nx-2:
-                row_ops.append(op())
-            else:
-                row_ops.append(op())
->>>>>>> a09bdb31
         rows.append(row_ops)
 
     return [columns,rows]
 
-<<<<<<< HEAD
 def op(ops):
     """
     Operator for sites in center of lattice
@@ -79,13 +52,4 @@
     op  = quick_op(Sz,Sz)
     op += 1./2. * quick_op(Sp,Sm)
     op += 1./2. * quick_op(Sm,Sp)
-=======
-def op():
-    """
-    Operator for sites in center of lattice
-    """
-    op  = quick_op(Sz,Sz)
-    op += 1./2 * quick_op(Sp,Sm)
-    op += 1./2 * quick_op(Sm,Sp)
->>>>>>> a09bdb31
     return op
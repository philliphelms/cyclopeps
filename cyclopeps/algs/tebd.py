from cyclopeps.tools.params import *
from cyclopeps.tools.utils import *
from cyclopeps.tools.mps_tools import *
from cyclopeps.tools.peps_tools import *
from cyclopeps.tools.ops_tools import *
from cyclopeps.algs.simple_update import run_tebd as su
from numpy import float_,isfinite

def cost_func(N,phys_b,phys_t,phys_b_new,phys_t_new,U):
    """
    Calculate the cost function to check similarity between new and
    old peps tensors

    Args:
        N : Rank-4 Array
            The Rank 4 environment tensor
        phys_b : Rank-3 Array
            Rank 3 tensor for the bottom site in the peps, from before
            the time evolution
        phys_t : Rank-3 Array
            Rank 3 tensor for the top site in the peps, from before
            the time evolution.
        phys_b_new : Rank-3 Array
            Rank 3 tensor for the bottom site in the peps (which is
            currently being optimized in als procedure)
        phys_t_new : Rank-3 Array
            Rank 3 tensor for the top site in the peps (which is
            currently being optimized in als procedure)
        U : Rank-3 Array
            The time evolution gate between the two sites

    Returns :
        d : float
            The cost function's value

    Note:
        implemented according to Equation 14 in
        https://arxiv.org/pdf/1503.05345.pdf
    """

    # Calculate a^+ * R * a
    aRa = calc_local_op(phys_b_new,phys_t_new,N,None,normalize=False)
    # Calculate a^+ * S
    # PH - Need to make sure the tensors aren't flipped for time evolution
    Sa = calc_local_op(phys_b_new,phys_t_new,N,U,phys_b_ket=phys_b,phys_t_ket=phys_t,normalize=False)
    # Calculate S^+ * a
    # (currently just using a copy)
    aS  = Sa

    return aRa-aS-Sa

def optimize_bottom(N,phys_b,phys_t,phys_b_new,phys_t_new,eH):
    """
    Note:
        implemented according to Section II.B of
        https://arxiv.org/pdf/1503.05345.pdf
    """

    # Calculate R
    tmp = einsum('DPU,dPu->DUdu',phys_t_new,phys_t_new.copy().conj())
    R   = einsum('DUdu,AaUu->ADad',tmp,N)

    # Calculate S
    tmp = einsum('APD,AaBb->DPaBb',phys_b,N)
    tmp = einsum('DPaBb,DQB->PaQb',tmp,phys_t)
    tmp = einsum('PaQb,PQpq->abpq',tmp,eH)
    S   = einsum('abpq,dqb->apd',tmp,phys_t_new)

    # Take inverse of R
    R_ = R.square_inv()

    # Compute phys_b_new
    phys_b_new = einsum('ADad,apd->ApD',R_,S)

    # Return Results
    return phys_b_new

def optimize_top(N,phys_b,phys_t,phys_b_new,phys_t_new,eH):
    """
    Note:
        implemented according to Section II.B of
        https://arxiv.org/pdf/1503.05345.pdf
    """

    # Calculate R
    #tmp = einsum('DPU,dPu->DUdu',phys_b_new,conj(copy.deepcopy(phys_b_new)))
    tmp = einsum('DPU,dPu->DUdu',phys_b_new,phys_b_new.copy().conj())
    R = einsum('DUdu,DdAa->UAua',tmp,N)

    # Calculate S
    tmp = einsum('UQA,DdAa->UQDda',phys_t,N)
    tmp = einsum('UQDda,DPU->PQad',tmp,phys_b)
    tmp = einsum('PQad,PQpq->pqad',tmp,eH)
    S   = einsum('pqad,dpu->uqa',tmp,phys_b_new)

    # Take inverse of R
    R_ = R.square_inv()

    # Compute new phys_t_new
    phys_t_new = einsum('uaUA,uqa->UqA',R_,S)

    # Return Results
    return phys_t_new

def alternating_least_squares(phys_b,phys_t,N,eH,als_iter=100,als_tol=1e-10):
    """
    """
    # Copy tensors (we never change phys_b or phys_t)
    phys_b_new = phys_b.copy()
    phys_t_new = phys_t.copy()

    # Initialize cost function
    cost_prev = cost_func(N,phys_b,phys_t,phys_b_new,phys_t_new,eH)

    for i in range(als_iter):

        # Optimize Bottom Site
        phys_b_new = optimize_bottom(N,phys_b,phys_t,phys_b_new,phys_t_new,eH)

        # Optimize Top Site
        phys_t_new = optimize_top(N,phys_b,phys_t,phys_b_new,phys_t_new,eH)

        # Check for convergence
        cost = cost_func(N,phys_b,phys_t,phys_b_new,phys_t_new,eH)
        #print('Cost = {}'.format(cost))
        if (abs(cost) < als_tol) or (abs((cost-cost_prev)/cost) < als_tol):
        #if (abs(cost) > abs(cost_prev)) or (abs(cost) < als_tol) or (abs((cost-cost_prev)/cost) < als_tol):
            break
        else:
            cost_prev = cost

    # Return result
    return phys_b_new,phys_t_new

def make_equal_distance(peps1,peps2,mbd):
    """
    Multiplying nearest neighbor peps tensors together and resplitting them
    so that the singular values are equally split between the two tensors
    """
    # Pull the physical index off each tensor
    peps1 = peps1.transpose([0,1,3,2,4])
    (ub,sb,vb) = peps1.svd(3,return_ent=False,return_wgt=False)
    phys_b = einsum('aA,APU->aPU',sb,vb)
    peps2 = peps2.transpose([1,2,0,3,4])
    (ut,st,vt) = peps2.svd(2,return_ent=False,return_wgt=False)
    phys_t = einsum('DPa,aA->DPA',ut,st)
    vt = vt.transpose([1,0,2,3])

    # Combine the two reduced tensors
    theta = einsum('aPU,UQb->aPQb',phys_b,phys_t)

    # Take svd of result and truncate D if needed
    (u,s,v) = theta.svd(2,truncate_mbd=mbd,return_ent=False,return_wgt=False)
    phys_b = einsum('aPU,Uu->aPu',u,s.sqrt())
    phys_t = einsum('dD,DPa->dPa',s.sqrt(),v)

    # Recombine the tensors:
    peps1 = einsum('LDRa,aPU->LDPRU',ub,phys_b)
    peps2 = einsum('DPa,LaRU->LDPRU',phys_t,vt)

    # Try to shrink norm by multiplying peps1 and peps2 by constants
    peps1 /= peps1.abs().max()
    peps2 /= peps2.abs().max()

    # Return results
    return peps1,peps2

def tebd_step_single_col(peps_col,step_size,left_bmpo,right_bmpo,ham,mbd,als_iter=100,als_tol=1e-10):
    """
    """
    # Calculate top and bottom environments
    top_envs = calc_top_envs(peps_col,left_bmpo,right_bmpo)
    bot_envs = calc_bot_envs(peps_col,left_bmpo,right_bmpo)

    # Loop through rows in the column
    E = peps_col[0].backend.zeros(len(ham),dtype=peps_col[0].dtype)
    for row in range(len(ham)):

        # Calculate environment aroudn reduced tensors
        peps_b,phys_b,phys_t,peps_t,_,_,_,_,N = calc_N(row,peps_col,left_bmpo,right_bmpo,top_envs,bot_envs)

        # Take the exponential of the hamiltonian
        eH = exp_gate(ham[row],-step_size)

        # Do alternating least squares to find new peps tensors
        phys_b,phys_t = alternating_least_squares(phys_b,phys_t,N,eH,als_iter=als_iter,als_tol=als_tol)

        # Calculate Energy & Norm
        E[row],norm = calc_local_op(phys_b,phys_t,N,ham[row],return_norm=True)

        # Update peps_col tensors
        peps_col[row]   = einsum('LDRa,aPU->LDPRU',peps_b,phys_b)
        peps_col[row+1] = einsum('DPa,LaRU->LDPRU',phys_t,peps_t)

        # Combine and equally split the two tensors
        peps_col[row],peps_col[row+1] = make_equal_distance(peps_col[row],peps_col[row+1],mbd)

        # Update top and bottom environments
        if row == 0: prev_env = None
        else: prev_env = bot_envs[row-1]
        bot_envs[row] = update_bot_env(peps_col[row],
                                       peps_col[row].conj(),
                                       left_bmpo[2*row],
                                       left_bmpo[2*row+1],
                                       right_bmpo[2*row],
                                       right_bmpo[2*row+1],
                                       prev_env)

        # Normalize everything (to try to avoid some errors)
        norm_fact = bot_envs[row].max()
        bot_envs[row] /= norm_fact
        peps_col[row] /= norm_fact**(1./2.)

    # Return the result
    return E,peps_col

def tebd_step_col(peps,ham,step_size,mbd,chi=None,als_iter=100,als_tol=1e-10):
    """
    """
    # Figure out peps size
    (Nx,Ny) = peps.shape

    # Compute the boundary MPOs
    right_bmpo = calc_right_bound_mpo(peps, 0,chi=chi,return_all=True)
    left_bmpo  = calc_left_bound_mpo (peps,Nx,chi=chi,return_all=True)
    ident_bmpo = identity_mps(len(right_bmpo[0]),
                              dtype=peps[0][0].dtype,
                              sym=(peps[0][0].sym is not None),
                              backend=peps.backend)

    # Loop through all columns
    E = peps.backend.zeros((len(ham),len(ham[0])),dtype=peps[0][0].dtype)
    for col in range(Nx):
        # Take TEBD Step
        if col == 0:
            res = tebd_step_single_col(peps[col],
                                       step_size,
                                       ident_bmpo,
                                       right_bmpo[col],
                                       ham[col],
                                       mbd,
                                       als_iter=als_iter,
                                       als_tol=als_tol)
        elif col == Nx-1:
            res = tebd_step_single_col(peps[col],
                                       step_size,
                                       left_bmpo[col-1],
                                       ident_bmpo,
                                       ham[col],
                                       mbd,
                                       als_iter=als_iter,
                                       als_tol=als_tol)
        else:
            res = tebd_step_single_col(peps[col],
                                       step_size,
                                       left_bmpo[col-1],
                                       right_bmpo[col],
                                       ham[col],
                                       mbd,
                                       als_iter=als_iter,
                                       als_tol=als_tol)
        E[col,:] = res[0]
        peps[col] = res[1]

        # Update left boundary tensors
        if col == 0:
            left_bmpo[col] = update_left_bound_mpo(peps[col], None, chi=chi)
        elif col != Nx-1:
            left_bmpo[col] = update_left_bound_mpo(peps[col], left_bmpo[col-1], chi=chi)

    # Return result
    return E,peps

def tebd_step(peps,ham,step_size,mbd,chi=None,als_iter=100,als_tol=1e-10):
    """
    """
    # Columns ----------------------------------
    Ecol,peps = tebd_step_col(peps,ham[0],step_size,mbd,chi=chi,als_iter=als_iter,als_tol=als_tol)
    # Rows -------------------------------------
    peps.rotate(clockwise=True)
    Erow,peps = tebd_step_col(peps,ham[1],step_size,mbd,chi=chi,als_iter=als_iter,als_tol=als_tol)
    peps.rotate(clockwise=False)
    # Return results ---------------------------
    mpiprint(5,'Column energies =\n{}'.format(Ecol))
    mpiprint(5,'Row energies =\n{}'.format(Erow))
    E = peps.backend.sum(Ecol)+peps.backend.sum(Erow)
    return E,peps

def tebd_steps(peps,ham,step_size,n_step,conv_tol,mbd,chi=None,als_iter=100,als_tol=1e-10):
    """
    """
    nSite = len(peps)*len(peps[0])

    # Compute Initial Energy
    mpiprint(3,'Calculation Initial Energy/site')
    Eprev = peps.calc_op(ham,chi=chi)
    mpiprint(0,'Initial Energy/site = {}'.format(Eprev/nSite))

    # Do a single tebd step
    for iter_cnt in range(n_step):

        # Do TEBD Step
        _,peps = tebd_step(peps,ham,step_size,mbd,chi=chi,als_iter=als_iter,als_tol=als_tol)

        # Normalize just in case
        peps.normalize()

        # Save PEPS
        #peps.save()
        
        # Compute Resulting Energy
        E = peps.calc_op(ham,chi=chi)

        # Check for convergence
<<<<<<< HEAD
        mpiprint(0,'Energy/site = {}'.format(E/nSite))
=======
        mpiprint(0,'Energy/site = {}'.format(E2/nSite))
>>>>>>> cce40ee8
        if abs((E-Eprev)/E) < conv_tol:
            mpiprint(3,'Converged E = {} to an accuracy of ~{}'.format(E,abs(E-Eprev)))
            converged = True
            break
        else:
            Eprev = E
            converged = False
    return E,peps

def run_tebd(Nx,Ny,d,ham,
             peps=None,
<<<<<<< HEAD
             backend='numpy',
             D=3,
             Zn=None,
             chi=10,
=======
             D=3,
             chi=10,
             su_chi=10,
>>>>>>> cce40ee8
             norm_tol=20,
             singleLayer=True,
             max_norm_iter=20,
             dtype=float_,
             step_size=[0.1,0.01,0.001],
             su_step_size=None,
             n_step=5,
             su_n_step=None,
<<<<<<< HEAD
             conv_tol=1e-8,
             su_conv_tol=1e-4,
             als_iter=5,als_tol=1e-10,
=======
             conv_tol=1e-5,
             su_conv_tol=1e-5,
             als_iter=5,
             als_tol=1e-10,
>>>>>>> cce40ee8
             peps_fname=None,
             peps_fdir='./'):
    """
    Run the TEBD algorithm for a PEPS

    Args:
        Nx : int
            Lattice size in x-direction
        Ny : int
            Lattice size in y-direction
        d : int
            Local physical bond dimension
        ham : 3D array
            The suzuki-trotter decomposition of the
            Hamiltonian. An example of how this is constructed
            for the ising transverse field model
            is found in /mpo/itf.py

    Kwargs:
        peps : PEPS object
            The initial guess for the PEPS. If this is not
            provided, then a random peps will be initialized,
            then a few iterations will be performed using
            the simple update algorithm to arrive at a good
            initial guess.
            Note that the bond dimension D should be the same
            as the initial calculation bond dimension, since
            no bond reduction or initial increase of bond dimension
            is currently implemented.
        backend : str
            The tensor backend to be used. 
            Current options are 'numpy' or 'ctf'
        D : int
            The maximum bond dimension (may be a list of
            maximum bond dimensions, and a loop will be
            performed where it is slowly incremented)
        Zn : int
            The Zn symmetry of the PEPS. 
            If None, then a dense, non-symmetric PEPS will be used.
        chi : int
            The boundary mpo maximum bond dimension
        su_chi : int
            The boundary mpo maximum bond dimension for computing
            the energy in the simple update initial guess generation
        norm_tol : float
            How close to 1. the norm should be before
            exact arithmetic is used in the normalization
            procedure. See documentation of
            peps_tool.normalize_peps() function for more details.
        singleLayer : bool
            Whether to use a single layer environment
            (currently only option implemented)
        max_norm_iter : int
            The maximum number of normalization iterations
        dtype : dtype
            The data type for the PEPS
        step_size : float
            The trotter step size, may be a list of
            step sizes
        su_step_size : float
            The trotter step size for the simple update procedure 
            may be a list of step sizes
        n_step : int
            The number of steps to be taken for each
            trotter step size. If it is a list, then
            len(step_size) == len(n_step) and
            len(D) == len(n_step) must both be True.
        su_n_step : int
            The number of steps to be taken for each
            trotter step size in the simple update procedure.
        conv_tol : float
            The convergence tolerance
        su_conv_tol : float
            The convergence tolerance for the simple update procedure.
        peps_fname : str
            The name of the saved peps file
        peps_fdir : str
            The location where the peps will be saved
    """
    t0 = time.time()
    mpiprint(0,'\n\nStarting TEBD Calculation')
    mpiprint(0,'#'*50)

    # Ensure the optimization parameters, namely the
    # bond dimension, trotter step size, and number
    # of trotter steps are compatable.
    if hasattr(D,'__len__'):
        n_calcs = len(D)
    elif hasattr(step_size,'__len__'):
        n_calcs = len(step_size)
    elif hasattr(n_step,'__len__'):
        n_calcs = len(n_step)
    elif hasattr(conv_tol,'__len__'):
        n_calcs = len(conv_tol)
    elif hasattr(chi,'__len__'):
        n_calcs = len(chi)
    else:
        D = [D]
        step_size = [step_size]
        n_step = [n_step]
        conv_tol = [conv_tol]
        chi = [chi]
    if not hasattr(D,'__len__'):
        D = [D]*n_calcs
    if not hasattr(step_size,'__len__'):
        step_size = [step_size]*n_calcs
    if not hasattr(n_step,'__len__'):
        n_step = [n_step]*n_calcs
    if not hasattr(conv_tol,'__len__'):
        conv_tol = [conv_tol]*n_calcs
    if not hasattr(chi,'__len__'):
        chi = [chi]*n_calcs

    # Create a random peps (if one is not provided)
    if peps is None:
        if su_step_size is None: su_step_size = step_size
        if su_n_step is None: su_n_step = n_step
        _,peps = su(Nx,Ny,d,ham,
                    D=D[0],
<<<<<<< HEAD
                    Zn=Zn,
                    chi=10,
                    backend=backend,
=======
                    chi=su_chi,
>>>>>>> cce40ee8
                    singleLayer=singleLayer,
                    max_norm_iter=max_norm_iter,
                    dtype=dtype,
                    step_size=su_step_size,
                    n_step=su_n_step,
                    conv_tol=su_conv_tol,
                    peps_fname=peps_fname,
                    peps_fdir=peps_fdir)
        peps.absorb_lambdas()

    # Absorb lambda tensors if canonical
    if peps.ltensors is not None:
        peps.absorb_lambdas()

    # Loop over all (bond dims/step sizes/number of steps)
    for Dind in range(len(D)):

        mpiprint(0,'\nFU Calculation for (D,chi,dt) = ({},{},{})'.format(D[Dind],chi[Dind],step_size[Dind]))

        # Do a tebd evolution for given step size
        E,peps = tebd_steps(peps,
                            ham,
                            step_size[Dind],
                            n_step[Dind],
                            conv_tol[Dind],
                            D[Dind],
                            chi = chi[Dind],
                            als_iter=als_iter,
                            als_tol=als_tol)

        # Increase MBD if needed
        if (len(D)-1 > Dind) and (D[Dind+1] > D[Dind]):
            peps.increase_mbd(D[Dind+1],chi=chi[Dind+1])
            peps.normalize()


    # Print out results
    mpiprint(0,'\n\n'+'#'*50)
    mpiprint(0,'FU TEBD Complete')
    mpiprint(0,'-------------')
    mpiprint(0,'Total time = {} s'.format(time.time()-t0))
    mpiprint(0,'Per Site Energy = {}'.format(E/(Nx*Ny)))

    return E,peps<|MERGE_RESOLUTION|>--- conflicted
+++ resolved
@@ -312,11 +312,7 @@
         E = peps.calc_op(ham,chi=chi)
 
         # Check for convergence
-<<<<<<< HEAD
         mpiprint(0,'Energy/site = {}'.format(E/nSite))
-=======
-        mpiprint(0,'Energy/site = {}'.format(E2/nSite))
->>>>>>> cce40ee8
         if abs((E-Eprev)/E) < conv_tol:
             mpiprint(3,'Converged E = {} to an accuracy of ~{}'.format(E,abs(E-Eprev)))
             converged = True
@@ -328,16 +324,11 @@
 
 def run_tebd(Nx,Ny,d,ham,
              peps=None,
-<<<<<<< HEAD
              backend='numpy',
              D=3,
              Zn=None,
              chi=10,
-=======
-             D=3,
-             chi=10,
              su_chi=10,
->>>>>>> cce40ee8
              norm_tol=20,
              singleLayer=True,
              max_norm_iter=20,
@@ -346,16 +337,10 @@
              su_step_size=None,
              n_step=5,
              su_n_step=None,
-<<<<<<< HEAD
              conv_tol=1e-8,
              su_conv_tol=1e-4,
-             als_iter=5,als_tol=1e-10,
-=======
-             conv_tol=1e-5,
-             su_conv_tol=1e-5,
              als_iter=5,
              als_tol=1e-10,
->>>>>>> cce40ee8
              peps_fname=None,
              peps_fdir='./'):
     """
@@ -475,13 +460,9 @@
         if su_n_step is None: su_n_step = n_step
         _,peps = su(Nx,Ny,d,ham,
                     D=D[0],
-<<<<<<< HEAD
                     Zn=Zn,
-                    chi=10,
+                    chi=su_chi,
                     backend=backend,
-=======
-                    chi=su_chi,
->>>>>>> cce40ee8
                     singleLayer=singleLayer,
                     max_norm_iter=max_norm_iter,
                     dtype=dtype,

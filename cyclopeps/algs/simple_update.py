--- conflicted
+++ resolved
@@ -316,15 +316,10 @@
                     canonical=True,
                     singleLayer=singleLayer,
                     max_norm_iter=max_norm_iter,
-<<<<<<< HEAD
                     dtype=dtype,
                     fname=peps_fname,
                     fdir=peps_fdir)
     
-=======
-                    dtype=dtype)
-
->>>>>>> 039514a2
     # Loop over all (bond dims/step sizes/number of steps)
     for Dind in range(len(D)):
 
